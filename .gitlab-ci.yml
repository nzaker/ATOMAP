pip_install_unittest_docstring_documentation_coverage:
    image: debian:stable
    script:
    - apt-get update -q
    - apt-get install -qy python3-pip python3-numpy python3-scipy python3-h5py ipython3 python3-natsort python3-sklearn python3-dill python3-ipython-genutils python3-matplotlib python3-skimage python3-pint python3-requests python3-tqdm python3-traits python3-toolz python3-jupyter-client python3-ipython python3-ipykernel python3-markupsafe python3-bleach python3-entrypoints python3-html5lib python3-ipywidgets python3-jinja2 python3-jsonschema python3-mistune python3-nbconvert python3-nbformat python3-notebook python3-pandas python3-pandocfilters python3-patsy python3-terminado python3-testpath python3-webencodings python3-widgetsnbextension python3-pyqt5 python3-sympy python3-sparse python3-imageio python3-ptable python3-llvmlite python3-numba python3-sparse python3-statsmodels
    - apt-get install -qy xvfb python3-pytest python3-pytest-cov
    - pip3 install .
    - xvfb-run -a --server-args="-screen 0, 1024x768x24" python3 -m pytest --doctest-modules --cov=atomap atomap/
    - xvfb-run -a --server-args="-screen 0, 1024x768x24" python3 -m pytest --doctest-glob="*.rst" doc/

style_checks_flake8:
    image: debian:stable
    script:
    - apt-get update -q
    - apt-get install -qy python3-flake8
    - python3 -m flake8 atomap/

pages_development_branch:
    image: debian:stable
    stage: deploy
    script:
    - apt-get update -q
    - apt-get install -qy python3-pip python3-numpy python3-scipy python3-h5py ipython3 python3-natsort python3-sklearn python3-dill python3-ipython-genutils python3-matplotlib python3-skimage python3-pint python3-requests python3-tqdm python3-traits python3-toolz python3-jupyter-client python3-ipython python3-ipykernel python3-markupsafe python3-bleach python3-entrypoints python3-html5lib python3-ipywidgets python3-jinja2 python3-jsonschema python3-mistune python3-nbconvert python3-nbformat python3-notebook python3-pandas python3-pandocfilters python3-patsy python3-terminado python3-testpath python3-webencodings python3-widgetsnbextension python3-pyqt5 imagemagick python3-sympy python3-sparse python3-imageio python3-ptable python3-llvmlite python3-numba python3-sparse python3-statsmodels
    - apt-get install -qy xvfb python3-sphinx python3-sphinx-rtd-theme build-essential
    - apt-get install -qy --no-install-recommends texlive-latex-extra dvipng
    - pip3 install .
    - cd doc/
    - xvfb-run -a python3 images/001_finding_atom_lattices_images_sc.py
    - xvfb-run -a python3 images/002_finding_atom_lattices_images_2sub.py
    - xvfb-run -a python3 images/003_make_fantasite.py
    - xvfb-run -a python3 images/004_analyse_fantasite.py
    - xvfb-run -a python3 images/automation_of_analysis_plotting.py
    - xvfb-run -a python3 images/make_nice_figures_generate_data.py
    - xvfb-run -a python3 images/make_nice_figures_plotting.py
    - xvfb-run -a python3 images/make_test_data_figures.py
    - xvfb-run -a python3 images/oxygen_tutorial.py
    - xvfb-run -a python3 images/make_various_tools_figures.py
    - xvfb-run -a python3 images/make_atom_adder_remover_figures.py
    - xvfb-run -a python3 images/make_toggle_refine_position_figures.py
    - xvfb-run -a python3 images/make_polarization_figure.py
<<<<<<< HEAD
    - xvfb-run -a python3 images/make_several_phases_figures.py
    - xvfb-run -a python3 images/make_atom_selector_figures.py
    - xvfb-run -a python3 images/make_examples_figures.py
=======
    - xvfb-run -a python3 images/make_quant_images.py
>>>>>>> ebe47c67
    - make html
    - cd ..
    - mv doc/_build/html pages_development
    artifacts:
        paths:
        - pages_development
    only:
    - master

pages:
    image: debian:stable
    stage: deploy
    script:
    - apt-get update -q
    - apt-get install -qy python3-pip python3-numpy python3-scipy python3-h5py ipython3 python3-natsort python3-sklearn python3-dill python3-ipython-genutils python3-matplotlib python3-skimage python3-pint python3-requests python3-tqdm python3-traits python3-toolz python3-jupyter-client python3-ipython python3-ipykernel python3-markupsafe python3-bleach python3-entrypoints python3-html5lib python3-ipywidgets python3-jinja2 python3-jsonschema python3-mistune python3-nbconvert python3-nbformat python3-notebook python3-pandas python3-pandocfilters python3-patsy python3-terminado python3-testpath python3-webencodings python3-widgetsnbextension python3-pyqt5 imagemagick python3-sympy python3-sparse python3-imageio python3-ptable python3-llvmlite python3-numba python3-sparse python3-statsmodels
    - apt-get install -qy xvfb python3-sphinx python3-sphinx-rtd-theme build-essential
    - apt-get install -qy --no-install-recommends texlive-latex-extra dvipng
    - pip3 install .
    - cd doc/
    - xvfb-run -a python3 images/001_finding_atom_lattices_images_sc.py
    - xvfb-run -a python3 images/002_finding_atom_lattices_images_2sub.py
    - xvfb-run -a python3 images/003_make_fantasite.py
    - xvfb-run -a python3 images/004_analyse_fantasite.py
    - xvfb-run -a python3 images/automation_of_analysis_plotting.py
    - xvfb-run -a python3 images/make_nice_figures_generate_data.py
    - xvfb-run -a python3 images/make_nice_figures_plotting.py
    - xvfb-run -a python3 images/make_test_data_figures.py
    - xvfb-run -a python3 images/oxygen_tutorial.py
    - xvfb-run -a python3 images/make_various_tools_figures.py
    - xvfb-run -a python3 images/make_atom_adder_remover_figures.py
    - xvfb-run -a python3 images/make_toggle_refine_position_figures.py
    - xvfb-run -a python3 images/make_polarization_figure.py
    - xvfb-run -a python3 images/make_several_phases_figures.py
    - xvfb-run -a python3 images/make_atom_selector_figures.py
    - xvfb-run -a python3 images/make_examples_figures.py
    - make html
    - cd ..
    - mv doc/_build/html public
    artifacts:
        paths:
        - public
    only:
    - release<|MERGE_RESOLUTION|>--- conflicted
+++ resolved
@@ -38,13 +38,10 @@
     - xvfb-run -a python3 images/make_atom_adder_remover_figures.py
     - xvfb-run -a python3 images/make_toggle_refine_position_figures.py
     - xvfb-run -a python3 images/make_polarization_figure.py
-<<<<<<< HEAD
     - xvfb-run -a python3 images/make_several_phases_figures.py
     - xvfb-run -a python3 images/make_atom_selector_figures.py
     - xvfb-run -a python3 images/make_examples_figures.py
-=======
     - xvfb-run -a python3 images/make_quant_images.py
->>>>>>> ebe47c67
     - make html
     - cd ..
     - mv doc/_build/html pages_development
@@ -80,6 +77,7 @@
     - xvfb-run -a python3 images/make_several_phases_figures.py
     - xvfb-run -a python3 images/make_atom_selector_figures.py
     - xvfb-run -a python3 images/make_examples_figures.py
+    - xvfb-run -a python3 images/make_quant_images.py
     - make html
     - cd ..
     - mv doc/_build/html public
