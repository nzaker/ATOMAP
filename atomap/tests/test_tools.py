--- conflicted
+++ resolved
@@ -35,13 +35,8 @@
         point_list = tt.make_nn_test_dataset(xN=xN, yN=yN, n=n)
         fp = Fingerprinter()
         fp.fit(point_list)
-<<<<<<< HEAD
-        clusters = (xN * 2 + 1) * (yN * 2 + 1) - 1
-        self.assertEqual(fp.cluster_centers_.shape[0], clusters)
-=======
         clusters = (xN*2+1)*(yN*2+1)-1
         assert fp.cluster_centers_.shape[0] == clusters
->>>>>>> 130d50da
 
     def test_running_advanced(self):
         xN, yN, xS, yS, n = 2, 2, 9, 12, 70
@@ -61,13 +56,8 @@
                         if (xD < tolerance) and (yD < tolerance):
                             bool_list.append(True)
                             break
-<<<<<<< HEAD
-        clusters = (xN * 2 + 1) * (yN * 2 + 1) - 1
-        self.assertEqual(len(bool_list), clusters)
-=======
         clusters = (xN*2+1)*(yN*2+1)-1
         assert len(bool_list) == clusters
->>>>>>> 130d50da
 
 
 class TestRemoveAtomsFromImageUsing2dGaussian:
