import numpy as np
import math
import copy
from tqdm import tqdm
from scipy import interpolate
from scipy import ndimage
from scipy.spatial import cKDTree
import matplotlib.pyplot as plt
import hyperspy.api as hs
from hyperspy.signals import Signal1D, Signal2D
from skimage.morphology import watershed

from atomap.atom_finding_refining import (
        _fit_atom_positions_with_gaussian_model)
from sklearn.cluster import DBSCAN
import logging


# From Vidars HyperSpy repository
def _line_profile_coordinates(src, dst, linewidth=1):
    """Return the coordinates of the profile of an image along a scan line.
    Parameters
    ----------
    src : 2-tuple of numeric scalar (float or int)
        The start point of the scan line.
    dst : 2-tuple of numeric scalar (float or int)
        The end point of the scan line.
    linewidth : int, optional
        Width of the scan, perpendicular to the line
    Returns
    -------
    coords : array, shape (2, N, C), float
        The coordinates of the profile along the scan line. The length of
        the profile is the ceil of the computed length of the scan line.
    Notes
    -----
    This is a utility method meant to be used internally by skimage
    functions. The destination point is included in the profile, in
    contrast to standard NumPy indexing.
    """
    src_row, src_col = src = np.asarray(src, dtype=float)
    dst_row, dst_col = dst = np.asarray(dst, dtype=float)
    d_row, d_col = dst - src
    theta = np.arctan2(d_row, d_col)

    length = np.ceil(np.hypot(d_row, d_col) + 1)
    # we add one above because we include the last point in the profile
    # (in contrast to standard numpy indexing)
    line_col = np.linspace(src_col, dst_col, length)
    line_row = np.linspace(src_row, dst_row, length)

    data = np.zeros((2, length, linewidth))
    data[0, :, :] = np.tile(line_col, [linewidth, 1]).T
    data[1, :, :] = np.tile(line_row, [linewidth, 1]).T

    if linewidth != 1:
        # we subtract 1 from linewidth to change from pixel-counting
        # (make this line 3 pixels wide) to point distances (the
        # distance between pixel centers)
        col_width = (linewidth - 1) * np.sin(-theta) / 2
        row_width = (linewidth - 1) * np.cos(theta) / 2
        row_off = np.linspace(-row_width, row_width, linewidth)
        col_off = np.linspace(-col_width, col_width, linewidth)
        data[0, :, :] += np.tile(col_off, [length, 1])
        data[1, :, :] += np.tile(row_off, [length, 1])
    return(data)


# Remove atom from image using 2d gaussian model
def remove_atoms_from_image_using_2d_gaussian(
        image, sublattice,
        percent_to_nn=0.40,
        show_progressbar=True):
    """
    Parameters
    ----------
    image : NumPy 2D array
    sublattice : Atomap sublattice object
    percent_to_nn : float
    show_progressbar : bool, default True

    Returns
    -------
    subtracted_image : NumPy 2D array

    """
    model_image = np.zeros(image.shape)
    X, Y = np.meshgrid(np.arange(
        model_image.shape[1]), np.arange(model_image.shape[0]))
    for atom in tqdm(
            sublattice.atom_list, desc='Subtracting atoms',
            disable=not show_progressbar):
        percent_distance = percent_to_nn
        for i in range(10):
            g_list = _fit_atom_positions_with_gaussian_model(
                    [atom],
                    image,
                    rotation_enabled=True,
                    percent_to_nn=percent_distance)
            if g_list is False:
                if i == 9:
                    break
                else:
                    percent_distance *= 0.95
            else:
                g = g_list[0]
                model_image += g.function(X, Y)
                break
    subtracted_image = copy.deepcopy(image) - model_image
    return(subtracted_image)


def get_atom_planes_square(
        sublattice, atom_plane1, atom_plane2,
        interface_atom_plane, zone_vector, debug_plot=False):
    """
    Parameters
    ----------
    sublattice : Atomap sublattice object
    atom_plane1, atom_plane2 : Atomap atom_plane object
    """
    ort_atom_plane1, ort_atom_plane2 = atom_plane1.get_connecting_atom_planes(
            atom_plane2, zone_vector)

    if debug_plot:
        sublattice.plot_atom_plane_on_stem_data(
                [atom_plane1, atom_plane2, ort_atom_plane1, ort_atom_plane2],
                figname="atom_plane_square_debug.jpg")

    atom_list = sublattice.get_atom_list_between_four_atom_planes(
            atom_plane1, atom_plane2, ort_atom_plane1, ort_atom_plane2)

    if debug_plot:
        sublattice.plot_atom_list_on_stem_data(
                atom_list,
                figname="atom_plane_square_atom_list_debug.jpg")

    x_pos_list = []
    y_pos_list = []
    z_pos_list = []
    for atom in atom_list:
        x_pos_list.append(atom.pixel_x)
        y_pos_list.append(atom.pixel_y)
        z_pos_list.append(0)

    data_list = np.array(
            [x_pos_list, y_pos_list, z_pos_list]).swapaxes(0, 1)
    atom_layer_list = project_position_property_sum_planes(
            data_list, interface_atom_plane, rebin_data=True)

    atom_layer_list = np.array(atom_layer_list)[:, 0]
    x_pos_list = []
    z_pos_list = []
    for index, atom_layer_pos in enumerate(atom_layer_list):
        if not (index == 0):
            previous_atom_layer = atom_layer_list[index-1]
            x_pos_list.append(0.5*(
                        atom_layer_pos +
                        previous_atom_layer))
            z_pos_list.append(
                        atom_layer_pos -
                        previous_atom_layer)

    output_data_list = np.array(
            [x_pos_list, z_pos_list]).swapaxes(0, 1)
    return(output_data_list)


def find_average_distance_between_atoms(
        input_data_list, crop_start=3, crop_end=3, threshold=0.4):
    """Return the distance between monolayers.

    Returns the maximal separation between two adjacent points in
    input_data_list[:,0], as a good approximation for monolayer separation.

    Parameters
    ----------
    input_data_list : NumPy array
        An array where the distance from a point to a line is in
        input_data_list[:, 0]
    crop_start, crop_end : int
        Before and after the index given by crop_start and crop_end, the data
        is ignored. By default 3, to ignore outliers.
    threshold : float, default 0.4
        Atoms with a separation of more than the threshold times the largest
        atom separation will be counted as members of different planes.

    Returns
    -------
    first_peak : float
        The monolayer separation.
    monolayer_sep : array
        An array with monolayer separations
    mean_separation : float
        The mean monolayer separation

    """
    data_list = input_data_list[:, 0]
    data_list.sort()
    atom_distance_list = data_list[1:]-data_list[:-1]
    norm_atom_distance_list = atom_distance_list/atom_distance_list.max()
    is_monolayers = norm_atom_distance_list[crop_start:-crop_end] > threshold
    atoms_wo_outliers = atom_distance_list[crop_start:-crop_end]
    monolayer_sep = atoms_wo_outliers[np.argwhere(is_monolayers)]
    mean_separation = monolayer_sep.mean()
    first_peak_index = np.argmax(is_monolayers) + crop_start
    first_peak = atom_distance_list[first_peak_index]
    if abs(mean_separation - first_peak) > 0.10*first_peak:
        str1 = '\nThe mean monolayer separation and distance to the first \
                \nmonolayer deviate with more than 10 %. Consider if there \
                \nare too many outliers'
        logging.warning(str1)
    return(first_peak, monolayer_sep, mean_separation)


def combine_clustered_positions_into_layers(
        data_list, layer_distance, combine_layers=True):
    """Combine clustered positions into groups.

    Atoms with a similar distance for a line belong to the same plane parallel
    to this line. Atoms in data_list are grouped based on which plane they
    belong to. If there is only one atom in a layer, it will be disregarded as
    it gives a high uncertainty.

    Parameters
    ----------
    data_list : NumPy array
        An array where the distance from a point to a line is in
        input_data_list[:, 0], and the property of the point (atom)
        is in [:,1]
    layer_distance : float
        The half width of a layer, used to determine which layer an atom
        belongs to.
    combine_layers : bool, default True
        If True, the values for distance and property is averaged for each
        layer.

    Returns
    -------
    A list, layer_list. If combine_layers is True, a list of the average
    position and property of the points in the layer. If False, a nested
    list where each element in layer_list contains a list the atoms (position
    and property) in the layer.

    """
    layer_list = []
    one_layer_list = [data_list[0].tolist()]
    i = 0
    for atom_pos in data_list[1:]:
        if np.abs(atom_pos[0] - one_layer_list[-1][0]) < layer_distance:
            one_layer_list.append(atom_pos.tolist())
            i += 1
        else:
            if not (len(one_layer_list) == 1):
                if combine_layers is True:
                    one_layer_list = np.array(
                            one_layer_list).mean(0).tolist()
                layer_list.append(one_layer_list)
            i += 1
            one_layer_list = [atom_pos.tolist()]
    if combine_layers is True:
        if not (len(one_layer_list) == 1):
            one_layer_list = np.array(one_layer_list).mean(0).tolist()
            layer_list.append(one_layer_list)
    return(layer_list)


def combine_clusters_using_average_distance(data_list, margin=0.5):
    first_peak, monolayer_sep, mean_separation = \
            find_average_distance_between_atoms(data_list)
    layer_list = combine_clustered_positions_into_layers(
            data_list, first_peak*margin)
    return(layer_list)


def dotproduct(v1, v2):
    return sum((a*b) for a, b in zip(v1, v2))


def length(v):
    return math.sqrt(dotproduct(v, v))


def calculate_angle(v1, v2):
    return math.acos(dotproduct(v1, v2) / (length(v1) * length(v2)))


def _get_interpolated2d_from_unregular_data(
        data, new_x_lim=None, new_y_lim=None, upscale=4):
    """
    Parameters
    ----------
    data : numpy array
        Data to be interpolated. Needs to be the shape
        (number of atoms, 3). Where the 3 data points are in the order
        (x-position, y-position, variable).
        To generate this from a list of x-position, y-position
        and variable values:
        data_input = np.array([xpos, ypos, var]).swapaxes(0,1)
    """
    data = np.array(data)
    x = data[:, 0]
    y = data[:, 1]
    z = data[:, 2]
    if new_x_lim is None:
        new_x_lim = (x.min(), x.max())
    if new_y_lim is None:
        new_y_lim = (y.min(), y.max())
    x_points = (new_x_lim[1]-new_x_lim[0])*upscale
    y_points = (new_y_lim[1]-new_y_lim[0])*upscale
    new_x, new_y = np.mgrid[
            new_x_lim[0]:new_x_lim[1]:x_points*1j,
            new_y_lim[0]:new_y_lim[1]:y_points*1j].astype('float32')
    new_z = interpolate.griddata(
            data[:, 0:2],
            z,
            (new_x, new_y),
            method='cubic',
            fill_value=np.NaN).astype('float32')
    return(new_x, new_y, new_z)


def get_slice_between_two_atoms(image, atom0, atom1, width):
    start_point = atom0.get_pixel_position()
    end_point = atom1.get_pixel_position()
    output_slice = get_arbitrary_slice(image, start_point, end_point, width)
    return(output_slice)


def get_slice_between_four_atoms(image, start_atoms, end_atoms, width):
    start_difference_vector = start_atoms[0].get_pixel_difference(
            start_atoms[1])
    start_point_x = start_atoms[0].pixel_x - start_difference_vector[0]/2
    start_point_y = start_atoms[0].pixel_y - start_difference_vector[1]/2
    start_point = (start_point_x, start_point_y)

    end_difference_vector = end_atoms[0].get_pixel_difference(
            end_atoms[1])
    end_point_x = end_atoms[0].pixel_x - end_difference_vector[0]/2
    end_point_y = end_atoms[0].pixel_y - end_difference_vector[1]/2
    end_point = (end_point_x, end_point_y)
    output_slice = get_arbitrary_slice(
            image, start_point, end_point, width)
    return(output_slice)


def get_arbitrary_slice(
        image,
        start_point,
        end_point,
        width,
        debug_figname=None):
    slice_bounds = _line_profile_coordinates(
            start_point[::-1], end_point[::-1], linewidth=width)

    output_slice = ndimage.map_coordinates(
            np.transpose(image), slice_bounds)

    if debug_figname:
        fig, axarr = plt.subplots(1, 2)
        ax0 = axarr[0]
        ax1 = axarr[1]

        line1_x = [slice_bounds[0][0][0], slice_bounds[0][-1][0]]
        line1_y = [slice_bounds[1][0][0], slice_bounds[1][-1][0]]
        line2_x = [slice_bounds[0][0][-1], slice_bounds[0][-1][-1]]
        line2_y = [slice_bounds[1][0][-1], slice_bounds[1][-1][-1]]

        ax0.imshow(image)
        ax0.plot(
                [start_point[0], end_point[0]],
                [start_point[1], end_point[1]])
        ax0.plot(line1_x, line1_y)
        ax0.plot(line2_x, line2_y)
        ax1.imshow(np.rot90(np.fliplr(output_slice)))

        ax0.set_ylim(0, image.shape[0])
        ax0.set_xlim(0, image.shape[1])

        ax0.set_title("Original image")
        ax1.set_title("Slice")
        fig.tight_layout()
        fig.savefig("map_coordinates_testing.jpg", dpi=300)

    return(output_slice)


def get_point_between_four_atoms(atom_list):
    atom0 = atom_list[0]
    atom1 = atom_list[1]
    atom2 = atom_list[2]
    atom3 = atom_list[3]

    x_pos = (
            atom0.pixel_x + atom1.pixel_x +
            atom2.pixel_x + atom3.pixel_x)*0.25
    y_pos = (
            atom0.pixel_y + atom1.pixel_y +
            atom2.pixel_y + atom3.pixel_y)*0.25
    return((x_pos, y_pos))


def get_point_between_two_atoms(atom_list):
    atom0 = atom_list[0]
    atom1 = atom_list[1]

    x_pos = (atom0.pixel_x + atom1.pixel_x)*0.5
    y_pos = (atom0.pixel_y + atom1.pixel_y)*0.5
    return((x_pos, y_pos))


def find_atom_position_between_atom_planes(
        image,
        atom_plane0,
        atom_plane1,
        orthogonal_zone_vector,
        integration_width_percent=0.2,
        max_oxygen_sigma_percent=0.2):
    start_atoms_found = False
    start_atom0 = atom_plane0.start_atom
    while not start_atoms_found:
        orthogonal_atom0 = start_atom0.get_next_atom_in_zone_vector(
                orthogonal_zone_vector)
        orthogonal_atom1 = start_atom0.get_previous_atom_in_zone_vector(
                orthogonal_zone_vector)
        if orthogonal_atom0 in atom_plane1.atom_list:
            start_atoms_found = True
            start_atom1 = orthogonal_atom0
        elif orthogonal_atom1 in atom_plane1.atom_list:
            start_atoms_found = True
            start_atom1 = orthogonal_atom1
        else:
            start_atom0 = start_atom0.get_next_atom_in_atom_plane(
                    atom_plane0)

    slice_list = []

    atom_distance = start_atom0.get_pixel_distance_from_another_atom(
            start_atom1)
    integration_width = atom_distance*integration_width_percent

    end_atom0 = start_atom0.get_next_atom_in_atom_plane(atom_plane0)
    end_atom1 = start_atom1.get_next_atom_in_atom_plane(atom_plane1)

    position_x_list = []
    position_y_list = []

    line_segment_list = []

    while (end_atom0 and end_atom1):
        output_slice = get_slice_between_four_atoms(
                image,
                (start_atom0, start_atom1),
                (end_atom0, end_atom1),
                integration_width)

        middle_point = get_point_between_four_atoms(
                [start_atom0, start_atom1, end_atom0, end_atom1])
        position_x_list.append(middle_point[0])
        position_y_list.append(middle_point[1])

        line_segment = (
                get_point_between_two_atoms(
                    [start_atom0, start_atom1]),
                get_point_between_two_atoms(
                    [end_atom0, end_atom1]))
        line_segment_list.append(line_segment)

        slice_list.append(output_slice)
        start_atom0 = end_atom0
        start_atom1 = end_atom1
        end_atom0 = start_atom0.get_next_atom_in_atom_plane(atom_plane0)
        end_atom1 = start_atom1.get_next_atom_in_atom_plane(atom_plane1)

    summed_slices = []
    for slice_data in slice_list:
        summed_slices.append(slice_data.mean(1))

    max_oxygen_sigma = max_oxygen_sigma_percent*atom_distance
    centre_value_list = []
    for slice_index, summed_slice in enumerate(summed_slices):
        centre_value = _get_centre_value_from_gaussian_model(
                summed_slice, max_sigma=max_oxygen_sigma,
                index=slice_index)
        centre_value_list.append(float(centre_value)/len(summed_slice))

    atom_list = []
    for line_segment, centre_value in zip(
            line_segment_list, centre_value_list):
        end_point = line_segment[1]
        start_point = line_segment[0]

        line_segment_vector = (
                end_point[0]-start_point[0],
                end_point[1]-start_point[1])
        atom_vector = (
                line_segment_vector[0]*centre_value,
                line_segment_vector[1]*centre_value)
        atom_position = (
                start_point[0] + atom_vector[0],
                start_point[1] + atom_vector[1])

        from atom_position_class import Atom_Position

        atom = Atom_Position(atom_position[0], atom_position[1])

        atom_list.append(atom)

    return(atom_list)


def _get_centre_value_from_gaussian_model(data, max_sigma=None, index=None):
    data = data - data.min()
    data = data/data.max()
    gaussian = hs.model.components.Gaussian(
            A=0.5,
            centre=len(data)/2)
    if max_sigma:
        gaussian.sigma.bmax = max_sigma
    signal = hs.signals.Spectrum(data)
    m = signal.create_model()
    m.append(gaussian)
    m.fit(fitter='mpfit', bounded=True)
    if False:
        fig, ax = plt.subplots(figsize=(10, 10))
        ax.plot(data)
        ax.plot(m.as_signal().data)
        fig.savefig("gri" + str(index) + ".png")
    return(gaussian.centre.value)


def _calculate_distance_between_atoms(atom_list):
    new_x_pos_list, new_y_pos_list, z_pos_list = [], [], []
    for index, atom in enumerate(atom_list):
        if not (index == 0):
            previous_atom = atom_list[index-1]
            previous_x_pos = previous_atom.pixel_x
            previous_y_pos = previous_atom.pixel_y

            x_pos = atom.pixel_x
            y_pos = atom.pixel_y

            new_x_pos = (x_pos + previous_x_pos)*0.5
            new_y_pos = (y_pos + previous_y_pos)*0.5
            z_pos = atom.get_pixel_distance_from_another_atom(
                    previous_atom)

            new_x_pos_list.append(new_x_pos)
            new_y_pos_list.append(new_y_pos)
            z_pos_list.append(z_pos)
    return([new_x_pos_list, new_y_pos_list, z_pos_list])


def _calculate_net_distance_change_between_atoms(atom_list):
    data = _calculate_distance_between_atoms(atom_list)
    x_pos_list = data[0]
    y_pos_list = data[1]
    z_pos_list = data[2]
    new_x_pos_list, new_y_pos_list, new_z_pos_list = [], [], []
    for index, (x_pos, y_pos, z_pos) in enumerate(
            zip(x_pos_list, y_pos_list, z_pos_list)):
        if not (index == 0):
            previous_x_pos = x_pos_list[index-1]
            previous_y_pos = y_pos_list[index-1]
            previous_z_pos = z_pos_list[index-1]

            new_x_pos = (x_pos + previous_x_pos)*0.5
            new_y_pos = (y_pos + previous_y_pos)*0.5
            new_z_pos = (z_pos - previous_z_pos)

            new_x_pos_list.append(new_x_pos)
            new_y_pos_list.append(new_y_pos)
            new_z_pos_list.append(new_z_pos)
    return([new_x_pos_list, new_y_pos_list, new_z_pos_list])


def _calculate_net_distance_change_between_3d_positions(data_list):
    x_pos_list = data_list[0]
    y_pos_list = data_list[1]
    z_pos_list = data_list[2]
    new_x_pos_list, new_y_pos_list, new_z_pos_list = [], [], []
    for index, (x_pos, y_pos, z_pos) in enumerate(
            zip(x_pos_list, y_pos_list, z_pos_list)):
        if not (index == 0):
            previous_x_pos = x_pos_list[index-1]
            previous_y_pos = y_pos_list[index-1]
            previous_z_pos = z_pos_list[index-1]

            new_x_pos = (x_pos + previous_x_pos)*0.5
            new_y_pos = (y_pos + previous_y_pos)*0.5
            new_z_pos = z_pos - previous_z_pos

            new_x_pos_list.append(new_x_pos)
            new_y_pos_list.append(new_y_pos)
            new_z_pos_list.append(new_z_pos)
    return([new_x_pos_list, new_y_pos_list, new_z_pos_list])


def find_atom_positions_for_an_atom_plane(
        image,
        atom_plane0,
        atom_plane1,
        orthogonal_zone_vector):
    atom_list = find_atom_position_between_atom_planes(
        image,
        atom_plane0,
        atom_plane1,
        orthogonal_zone_vector)
    position_data = _calculate_net_distance_change_between_atoms(
            atom_list)
    return(position_data)


def find_atom_positions_for_all_atom_planes(
        image,
        sublattice,
        parallel_zone_vector,
        orthogonal_zone_vector):
    atom_plane_list = sublattice.atom_planes_by_zone_vector[
            parallel_zone_vector]
    x_pos_list, y_pos_list, z_pos_list = [], [], []
    for atom_plane_index, atom_plane in enumerate(atom_plane_list):
        if not (atom_plane_index == 0):
            atom_plane0 = atom_plane_list[atom_plane_index-1]
            atom_plane1 = atom_plane
            position_data = find_atom_positions_for_an_atom_plane(
                image,
                atom_plane0,
                atom_plane1,
                orthogonal_zone_vector)
            x_pos_list.extend(position_data[0])
            y_pos_list.extend(position_data[1])
            z_pos_list.extend(position_data[2])
    return([x_pos_list, y_pos_list, z_pos_list])


def _get_clim_from_data(
        data,
        sigma=4,
        ignore_zeros=False,
        ignore_edges=False):
    if ignore_edges:
        x_lim = int(data.shape[0]*0.05)
        y_lim = int(data.shape[1]*0.05)
        data_array = copy.deepcopy(data[x_lim:-x_lim, y_lim:-y_lim])
    else:
        data_array = copy.deepcopy(data)
    if ignore_zeros:
        data_array = np.ma.masked_values(data_array, 0.0)
    mean = data_array.mean()
    data_variance = data_array.std()*sigma
    clim = (mean-data_variance, mean+data_variance)
    if abs(data_array.min()) < abs(clim[0]):
        clim = list(clim)
        clim[0] = data_array.min()
        clim = tuple(clim)
    if abs(data_array.max()) < abs(clim[1]):
        clim = list(clim)
        clim[1] = data_array.max()
        clim = tuple(clim)
    return(clim)


def project_position_property_sum_planes(
        input_data_list,
        interface_plane,
        rebin_data=True):
    """
    Project 2D positions onto a 1D plane.
    The 2D positions are found as function of distance
    to the interface_plane. If rebin_data is True,
    the function will attempt to sum the positions belonging
    to the same plane.
    In this case, one will get the positions as a function of
    atomic plane from the interface_plane.

    Note, positions will not be projected on to the interface_plane,
    but on a plane perpendicular to the interface_plane.
    The returned data will give the distance from the projected
    positions to the interface_plane.

    Parameters
    ----------
    input_data_list : Numpy array, [Nx3]
        Numpy array with positions and property value.
        Must be in the from [[x,y,z]], so that the
        x-positions are extracted using input_data_list[:,0].
        y-positions using input_data_list[:,1].
        Property value using input_data_list[:,2].
    interface_plane : Atomap atom_plane object
    rebin_data : bool, optional
        If True, will attempt to combine the data points
        which belong to the same atomic plane.
        The points which belong to the same plane will be
        averaged into a single value for each atomic plane.
        This will give the property value as a function distance
        to the interface_plane.

    Returns
    -------
    Data list : NumPy Array
        Array in the form [[position, property]].

    Example
    -------
    >>> from numpy.random import random
    >>> from atomap.sublattice import Sublattice
    >>> pos = [[x, y] for x in range(9) for y in range(9)]
    >>> sublattice = Sublattice(pos, random((9, 9)))
    >>> sublattice.construct_zone_axes()
    >>> x, y = sublattice.x_position, sublattice.y_position
    >>> z = sublattice.ellipticity
    >>> input_data_list = np.array([x, y, z]).swapaxes(0, 1)
    >>> from atomap.tools import project_position_property_sum_planes
    >>> plane = sublattice.atom_plane_list[10]
    >>> data = project_position_property_sum_planes(input_data_list, plane)
    >>> positions = data[:,0]
    >>> property_values = data[:,1]
    >>> cax = plt.plot(positions, property_values)
    """
    x_pos_list = input_data_list[:, 0]
    y_pos_list = input_data_list[:, 1]
    z_pos_list = input_data_list[:, 2]

    dist = interface_plane.get_closest_distance_and_angle_to_point(
                    x_pos_list, y_pos_list)

    data_list = np.stack((dist, z_pos_list)).T
    data_list = data_list[data_list[:, 0].argsort()]

    if rebin_data:
        data_list = combine_clusters_using_average_distance(data_list)
    data_list = np.array(data_list)
    return(data_list)


def _rebin_data_using_histogram_and_peakfinding(x_pos, z_pos):
    peak_position_list = _find_peak_position_using_histogram(
            x_pos, peakgroup=3, amp_thresh=1)
    average_distance = _get_average_distance_between_points(
            peak_position_list)

    x_pos_mask_array = np.ma.array(x_pos)
    z_pos_mask_array = np.ma.array(z_pos)
    new_data_list = []
    for peak_position in peak_position_list:
        mask_data = np.ma.masked_values(
                x_pos, peak_position, atol=average_distance/2)
        x_pos_mask_array.mask = mask_data.mask
        z_pos_mask_array.mask = mask_data.mask
        temp_x_list, temp_z_list = [], []
        for temp_x, temp_z in zip(
                mask_data.mask*x_pos, mask_data.mask*z_pos):
            if not (temp_x == 0):
                temp_x_list.append(temp_x)
            if not (temp_z == 0):
                temp_z_list.append(temp_z)
        new_data_list.append([
            np.array(temp_x_list).mean(),
            np.array(temp_z_list).mean()])
    new_data_list = np.array(new_data_list)
    return(new_data_list)


def _find_peak_position_using_histogram(
        data_list,
        peakgroup=3,
        amp_thresh=3,
        debug_plot=False):
    hist = np.histogram(data_list, 1000)
    s = hs.signals.Signal(hist[0])
    s.axes_manager[-1].scale = hist[1][1] - hist[1][0]
    peak_data = s.find_peaks1D_ohaver(
            peakgroup=peakgroup, amp_thresh=amp_thresh)
    peak_positions = peak_data[0]['position'] + hist[1][0]
    peak_positions.sort()
    if debug_plot:
        fig, ax = plt.subplots()
        ax.plot(s.axes_manager[-1].axis, s.data)
        for peak_position in peak_positions:
            ax.axvline(peak_position)
        fig.savefig(str(np.random.randint(1000, 10000)) + ".png")
    return(peak_positions)


def _get_average_distance_between_points(peak_position_list):
    distance_between_peak_list = []
    for peak_index, peak_position in enumerate(peak_position_list):
        if not (peak_index == 0):
            temp_distance = peak_position - peak_position_list[
                    peak_index-1]
            distance_between_peak_list.append(temp_distance)
    average_distance = np.array(distance_between_peak_list).mean()
    return(average_distance)


def array2signal1d(array, scale=1.0, offset=0.0):
    signal = Signal1D(array)
    signal.axes_manager[-1].scale = scale
    signal.axes_manager[-1].offset = offset
    return signal


def array2signal2d(numpy_array, scale=1.0, rotate_flip=False):
    if rotate_flip:
        signal = Signal2D(np.rot90(np.fliplr(numpy_array)))
    else:
        signal = Signal2D(numpy_array)
    signal.axes_manager[-1].scale = scale
    signal.axes_manager[-2].scale = scale
    return signal


def _get_n_nearest_neighbors(position_list, nearest_neighbors, leafsize=100):
    """
    Parameters
    ----------
    position_list : NumPy array
        In the form [[x0, y0], [x1, y1], ...].
    nearest_neighbors : int
        The number of closest neighbors which will be returned
    """
    # Need to add one, as the position itself is counted as one neighbor
    nearest_neighbors += 1

    nearest_neighbor_data = cKDTree(
            position_list,
            leafsize=leafsize)
    position_neighbor_list = []
    for position in position_list:
        nn_data_list = nearest_neighbor_data.query(
                position,
                nearest_neighbors)
        # Skipping the first element,
        # since it points to the atom itself
        for position_index in nn_data_list[1][1:]:
            delta_position = position_list[position_index] - position
            position_neighbor_list.append(delta_position)
    return(np.array(position_neighbor_list))


class Fingerprinter:
    """
    Produces a distance-fingerprint from an array of neighbor distance vectors.

    To avoid introducing our own interface we're going to use scikit-learn
    Estimator conventions to name the method, which produces our fingerprint,
    'fit' and store our estimations as attributes with a trailing underscore
    in their names.
    http://scikit-learn.org/stable/developers/contributing.html#fitting
    http://scikit-learn.org/stable/developers/contributing.html#estimated-attributes)

    Attributes
    ----------
    fingerprint_ : array, shape = (n_clusters,)
        The main result. The contents of fingerprint_ can be described as
        the relative distances to neighbours in the generalized neighborhood.
    cluster_centers_ : array, shape = (n_clusters, n_dimensions)
        The cluster center coordinates from which the fingerprint was produced.
    cluster_algo_.labels_ : array, shape = (n_points,)
        Integer labels that denote which cluster each point belongs to.
    """

    def __init__(self, cluster_algo=DBSCAN(eps=0.1, min_samples=10)):
        self._cluster_algo = cluster_algo

    def fit(self, X, max_neighbors=150000):
        """Parameters
        ----------
        X : array, shape = (n_points, n_dimensions)
            This array is typically a transpose of a subset of the returned
            value of sublattice.get_nearest_neighbor_directions_all()
        max_neighbors : int, default 150000
            If the length of X is larger than max_neighbors, X will be reduced
            to max_neighbors. The selection is random. This is done to allow
            very large datasets to be processed, since having X too large
            causes the fitting to use too much memory.

        Notes
        -----
        More information about memory use:
        http://scikit-learn.org/stable/modules/clustering.html#dbscan

        """
        X = np.asarray(X)
        if len(X) > max_neighbors:
            random_indicies = np.random.randint(0, len(X), size=max_neighbors)
            X = X[random_indicies, :]
        n_points, n_dimensions = X.shape

        # Normalize scale so that the clustering algorithm can use constant
        # parameters.
        #
        # E.g. the "eps" parameter in DBSCAN can take advantage of the
        # normalized scale. It specifies the proximity (in the same space
        # as X) required to connect adjacent points into a cluster.
        X_std = X.std()
        X = X/X_std
        cl = self._cluster_algo
        cl.fit(X)

        # The result of a clustering algorithm are labels that indicate which
        # cluster each point belongs to.
        #
        # Labels greater or equal to 0 correspond to valid clusters. A label
        # equal to -1 indicate that this point doesn't belong to any cluster.
        labels = cl.labels_

        # Assert statements here are just to help the reader understand the
        # algorithm by keeping track of the shapes of arrays used.
        assert labels.shape == (n_points,)

        # Number of clusters in labels, removing the -1 label if present.
        n_clusters = len(set(labels) - set([-1]))

        # Cluster centers.
        means = np.zeros((n_clusters, n_dimensions))
        for i in range(n_clusters):
            ith_cluster = X[labels == i]
            means[i] = ith_cluster.mean(axis=0)

        assert means.shape == (n_clusters, n_dimensions)

        # Calculate distances to each center, sort in increasing order.
        dist = np.linalg.norm(means, axis=-1)
        dist.sort()

        # Divide distances by the closest one to get rid of any dependence on
        # the image scale, i.e. produce distance ratios that are unitless.
        dist /= dist[0]

        assert dist.shape == (n_clusters,)

        # Store estimated attributes using the scikit-learn convention.
        # See the docstring of this class.
        self.cluster_centers_ = means*X_std
        self.fingerprint_ = dist
        self.cluster_algo_ = cl

        return self


<<<<<<< HEAD
def Integrate(img, points_x, points_y, method='Voronoi', maxRadius='Auto'):
    """Given an image a set of points and a maximum outer radius,
    this function integrates the voronoi cell surround each point.

    Parameters
    ----------
    img: np.array
        assumed to be 2D in the first instance.
    points : list
        Detailed list of the x and y coordinates of each point of
        interest within the image.
    max_radius: {'Auto'} int
        A maximum outer radius for each Voronoi Cell.
        If a pixel exceeds this radius it will not be included in the cell.
        This allows analysis of a surface and particles.
        If 'max_radius' is left as 'Auto' then it will be set to the largest
        dimension in the image.

    Returns
    -------
    integratedIntensity: list
        List the same length of points giving the integrated intensities.
    intensityRecord: np.array, same size as img
        Each pixel in a particular segment or region has the value of the
        inegration.
    pointRecord: np.array, same size as img
        Image showing where each integration region is, pixels in region 1
        all have a value of 1, pixels in regio 2 all have a value of 2 etc.

    **Note: Should try and make sure this also works with 3D or 4D np.array
    such that spectrum images could be integrated in the same way.

    """

    integratedIntensity = np.zeros_like(points_x)
    intensityRecord = np.zeros_like(img)
    currentFeature = np.zeros_like(img)
    pointRecord = np.zeros_like(img)

    # Setting max_radius to the width of the image, if none is set.
    if method == 'Voronoi':
        if maxRadius == 'Auto':
            maxRadius = max(img.shape)
        points = np.array((points_y, points_x))
        distance_log = np.zeros_like(points[0])

        for i in range(img.shape[0]):
            for j in range(img.shape[1]):

                # For every pixel the distance to all points must be
                # calculated.
                distance_log = ((points[0]-float(i))**2 +
                                (points[1]-float(j))**2)**0.5

                # Next for that pixel the minimum distance to and point should
                # be checked and discarded if too large:
                distMin = np.min(distance_log)
                minIndex = np.argmin(distance_log)

                if distMin >= maxRadius:
                    pointRecord[i][j] = 0
                else:
                    pointRecord[i][j] = minIndex + 1

    elif method == 'Watershed':
        points = _Make_Mask(img, points_x, points_y)
        pointRecord = watershed(-img, points)

    else:
        raise ValueError('Oops! You have asked for an unimplimented method.')

    for i in range(points[0].shape[0]):
        mask = i + 1
        currentMask = (pointRecord == mask)
        currentFeature = currentMask * img
        integratedIntensity[i] = sum(sum(currentFeature))
        intensityRecord += currentMask * integratedIntensity[i]
    pointRecord -= 1

    return (integratedIntensity, intensityRecord, pointRecord)


def _Make_Mask(figure, points_x, points_y):
    points = np.array((points_y, points_x))
    for i, x in enumerate(points):
        for j, y in enumerate(x):
            points[i][j] = int(round(y))
    points = points.T
    points.astype(int)
    image = np.zeros_like(figure)
    for x, i in enumerate(points.astype(int)):
        image[i[0]][i[1]] = x + 1
    return image
=======
def fliplr_points_and_signal(signal, x_array, y_array):
    """Horizontally flip a set of points and a HyperSpy signal.

    For making sure both the image and points are flipped correctly.

    Parameters
    ----------
    signal : HyperSpy 2D signal
    x_array, y_array : array-like

    Returns
    -------
    flipped_signal : HyperSpy signal
    flipped_x_array, flipped_y_array : NumPy arrays

    Examples
    --------
    >>> import atomap.api as am
    >>> import atomap.tools as to
    >>> sublattice = am.dummy_data.get_distorted_cubic_sublattice()
    >>> s = sublattice.get_atom_list_on_image()
    >>> x, y = sublattice.x_position, sublattice.y_position
    >>> s_flip, x_flip, y_flip = to.fliplr_points_and_signal(s, x, y)

    Plotting the data

    >>> import matplotlib.pyplot as plt
    >>> fig, ax = plt.subplots()
    >>> cax = ax.imshow(s_flip.data, origin='lower',
    ...           extent=s_flip.axes_manager.signal_extent)
    >>> cpoints = ax.scatter(x_flip, y_flip)

    """

    s_out = signal.deepcopy()
    s_out.map(np.fliplr, show_progressbar=False)
    x_array, y_array = fliplr_points_around_signal_centre(
            s_out, x_array, y_array)
    return s_out, x_array, y_array


def fliplr_points_around_signal_centre(signal, x_array, y_array):
    """Horizontally flip a set of points around the centre of a signal.

    Parameters
    ----------
    signal : HyperSpy 2D signal
    x_array, y_array : array-like

    Returns
    -------
    flipped_x_array, flipped_y_array : NumPy arrays

    Examples
    --------
    >>> import atomap.api as am
    >>> import atomap.tools as to
    >>> sublattice = am.dummy_data.get_distorted_cubic_sublattice()
    >>> s = sublattice.get_atom_list_on_image()
    >>> x, y = sublattice.x_position, sublattice.y_position
    >>> x_rot, y_rot = to.fliplr_points_around_signal_centre(s, x, y)

    """
    x_array, y_array = np.array(x_array), np.array(y_array)
    middle_x, middle_y = _get_signal_centre(signal)
    x_array -= middle_x
    y_array -= middle_y
    x_array *= -1
    x_array += middle_x
    y_array += middle_y
    return(x_array, y_array)


def rotate_points_and_signal(signal, x_array, y_array, rotation):
    """Rotate a set of points and a HyperSpy signal.

    For making sure both the image and points are rotated correctly.

    Parameters
    ----------
    signal : HyperSpy 2D signal
    x_array, y_array : array-like
    rotation : scalar

    Returns
    -------
    rotated_signal : HyperSpy signal
    rotated_x_array, rotated_y_array : NumPy arrays

    Examples
    --------
    >>> import atomap.api as am
    >>> import atomap.tools as to
    >>> sublattice = am.dummy_data.get_distorted_cubic_sublattice()
    >>> s = sublattice.get_atom_list_on_image()
    >>> x, y = sublattice.x_position, sublattice.y_position
    >>> s_rot, x_rot, y_rot = to.rotate_points_and_signal(s, x, y, 30)

    Plotting the data

    >>> fig, ax = plt.subplots()
    >>> cax = ax.imshow(s_rot.data, origin='lower',
    ...                 extent=s_rot.axes_manager.signal_extent)
    >>> cpoints = ax.scatter(x_rot, y_rot)

    """
    s_out = signal.deepcopy()
    s_out.map(ndimage.rotate, angle=rotation,
              reshape=False, show_progressbar=False)
    x_array, y_array = rotate_points_around_signal_centre(
        s_out, x_array, y_array, rotation)
    return s_out, x_array, y_array


def rotate_points_around_signal_centre(signal, x_array, y_array, rotation):
    """Rotate a set of points around the centre of a signal.

    Parameters
    ----------
    signal : HyperSpy 2D signal
    x_array, y_array : array-like
    rotation : scalar

    Returns
    -------
    rotated_x_array, rotated_y_array : NumPy arrays

    Examples
    --------
    >>> import atomap.api as am
    >>> import atomap.tools as to
    >>> sublattice = am.dummy_data.get_distorted_cubic_sublattice()
    >>> s = sublattice.get_atom_list_on_image()
    >>> x, y = sublattice.x_position, sublattice.y_position
    >>> x_rot, y_rot = to.rotate_points_around_signal_centre(s, x, y, 30)

    """
    x_array, y_array = np.array(x_array), np.array(y_array)
    middle_x, middle_y = _get_signal_centre(signal)
    x_array -= middle_x
    y_array -= middle_y

    rad_rot = -np.radians(rotation)
    rotation_matrix = np.array([
        [np.cos(rad_rot), -np.sin(rad_rot)],
        [np.sin(rad_rot), np.cos(rad_rot)]])
    xy_matrix = np.array((x_array, y_array))
    xy_matrix = np.dot(xy_matrix.T, rotation_matrix.T)
    x_array = xy_matrix[:, 0]
    y_array = xy_matrix[:, 1]

    x_array += middle_x
    y_array += middle_y
    return(x_array, y_array)


def _get_signal_centre(signal):
    """Get the middle of a signal.

    Parameters
    ----------
    signal : HyperSpy 2D signal

    Returns
    -------
    middle_x, middle_y : centre position of the signal

    """
    sa = signal.axes_manager.signal_axes
    a0_middle = (sa[0].high_value + sa[0].low_value)*0.5
    a1_middle = (sa[1].high_value + sa[1].low_value)*0.5
    return(a0_middle, a1_middle)
>>>>>>> b61ba02b
<|MERGE_RESOLUTION|>--- conflicted
+++ resolved
@@ -940,7 +940,6 @@
         return self
 
 
-<<<<<<< HEAD
 def Integrate(img, points_x, points_y, method='Voronoi', maxRadius='Auto'):
     """Given an image a set of points and a maximum outer radius,
     this function integrates the voronoi cell surround each point.
@@ -1034,7 +1033,8 @@
     for x, i in enumerate(points.astype(int)):
         image[i[0]][i[1]] = x + 1
     return image
-=======
+
+
 def fliplr_points_and_signal(signal, x_array, y_array):
     """Horizontally flip a set of points and a HyperSpy signal.
 
@@ -1206,5 +1206,4 @@
     sa = signal.axes_manager.signal_axes
     a0_middle = (sa[0].high_value + sa[0].low_value)*0.5
     a1_middle = (sa[1].high_value + sa[1].low_value)*0.5
-    return(a0_middle, a1_middle)
->>>>>>> b61ba02b
+    return(a0_middle, a1_middle)