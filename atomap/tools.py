import numpy as np
import math
import copy
from tqdm import tqdm
from scipy import interpolate
from scipy import ndimage
from scipy.spatial import cKDTree
import matplotlib.pyplot as plt
import hyperspy.api as hs
from hyperspy.signals import Signal1D, Signal2D
from skimage.morphology import watershed

from atomap.atom_finding_refining import _fit_atom_positions_with_gaussian_model
from sklearn.cluster import DBSCAN


# From Vidars HyperSpy repository
def _line_profile_coordinates(src, dst, linewidth=1):
    """Return the coordinates of the profile of an image along a scan line.
    Parameters
    ----------
    src : 2-tuple of numeric scalar (float or int)
        The start point of the scan line.
    dst : 2-tuple of numeric scalar (float or int)
        The end point of the scan line.
    linewidth : int, optional
        Width of the scan, perpendicular to the line
    Returns
    -------
    coords : array, shape (2, N, C), float
        The coordinates of the profile along the scan line. The length of
        the profile is the ceil of the computed length of the scan line.
    Notes
    -----
    This is a utility method meant to be used internally by skimage
    functions. The destination point is included in the profile, in
    contrast to standard NumPy indexing.
    """
    src_row, src_col = src = np.asarray(src, dtype=float)
    dst_row, dst_col = dst = np.asarray(dst, dtype=float)
    d_row, d_col = dst - src
    theta = np.arctan2(d_row, d_col)

    length = np.ceil(np.hypot(d_row, d_col) + 1)
    # we add one above because we include the last point in the profile
    # (in contrast to standard numpy indexing)
    line_col = np.linspace(src_col, dst_col, length)
    line_row = np.linspace(src_row, dst_row, length)

    data = np.zeros((2, length, linewidth))
    data[0, :, :] = np.tile(line_col, [linewidth, 1]).T
    data[1, :, :] = np.tile(line_row, [linewidth, 1]).T

    if linewidth != 1:
        # we subtract 1 from linewidth to change from pixel-counting
        # (make this line 3 pixels wide) to point distances (the
        # distance between pixel centers)
        col_width = (linewidth - 1) * np.sin(-theta) / 2
        row_width = (linewidth - 1) * np.cos(theta) / 2
        row_off = np.linspace(-row_width, row_width, linewidth)
        col_off = np.linspace(-col_width, col_width, linewidth)
        data[0, :, :] += np.tile(col_off, [length, 1])
        data[1, :, :] += np.tile(row_off, [length, 1])
    return(data)


# Remove atom from image using 2d gaussian model
def remove_atoms_from_image_using_2d_gaussian(
        image, sublattice,
        percent_to_nn=0.40):
    model_image = np.zeros(image.shape)
    X, Y = np.meshgrid(np.arange(
        model_image.shape[1]), np.arange(model_image.shape[0]))
    for atom in tqdm(sublattice.atom_list, desc='Subtracting atoms'):
        percent_distance = percent_to_nn
        for i in range(10):
            g_list = _fit_atom_positions_with_gaussian_model(
                    [atom],
                    image,
                    rotation_enabled=True,
                    percent_to_nn=percent_distance)
            if g_list is False:
                if i == 9:
                    break
                else:
                    percent_distance *= 0.95
            else:
                g = g_list[0]
                model_image += g.function(X, Y)
                break
    subtracted_image = copy.deepcopy(image) - model_image
    return(subtracted_image)


def get_atom_planes_square(
        sublattice, atom_plane1, atom_plane2,
        interface_atom_plane, zone_vector, debug_plot=False):
    """
    Parameters
    ----------
    sublattice : Atomap sublattice object
    atom_plane1, atom_plane2 : Atomap atom_plane object
    """
    ort_atom_plane1, ort_atom_plane2 = atom_plane1.get_connecting_atom_planes(
            atom_plane2, zone_vector)

    if debug_plot:
        sublattice.plot_atom_plane_on_stem_data(
                [atom_plane1, atom_plane2, ort_atom_plane1, ort_atom_plane2],
                figname="atom_plane_square_debug.jpg")

    atom_list = sublattice.get_atom_list_between_four_atom_planes(
            atom_plane1, atom_plane2, ort_atom_plane1, ort_atom_plane2)

    if debug_plot:
        sublattice.plot_atom_list_on_stem_data(
                atom_list,
                figname="atom_plane_square_atom_list_debug.jpg")

    x_pos_list = []
    y_pos_list = []
    z_pos_list = []
    for atom in atom_list:
        x_pos_list.append(atom.pixel_x)
        y_pos_list.append(atom.pixel_y)
        z_pos_list.append(0)

    data_list = np.array(
            [x_pos_list, y_pos_list, z_pos_list]).swapaxes(0, 1)
    atom_layer_list = project_position_property_sum_planes(
            data_list, interface_atom_plane, rebin_data=True)

    atom_layer_list = np.array(atom_layer_list)[:, 0]
    x_pos_list = []
    z_pos_list = []
    for index, atom_layer_pos in enumerate(atom_layer_list):
        if not (index == 0):
            previous_atom_layer = atom_layer_list[index-1]
            x_pos_list.append(0.5*(
                        atom_layer_pos +
                        previous_atom_layer))
            z_pos_list.append(
                        atom_layer_pos -
                        previous_atom_layer)

    output_data_list = np.array(
            [x_pos_list, z_pos_list]).swapaxes(0, 1)
    return(output_data_list)


def find_average_distance_between_atoms(
        input_data_list, crop_start=3, crop_end=3):
    data_list = input_data_list[:, 0]
    data_list.sort()
    atom_distance_list = data_list[1:]-data_list[:-1]
    normalized_atom_distance_list = atom_distance_list/atom_distance_list.max()
    first_peak_index = np.argmax(
            normalized_atom_distance_list[
                crop_start:-crop_end] > 0.4) + crop_start
    first_peak = atom_distance_list[first_peak_index]
    return(first_peak)


def combine_clustered_positions_into_layers(
        data_list, layer_distance, combine_layers=True):
    layer_list = []
    one_layer_list = [data_list[0].tolist()]
    for atom_pos in data_list[1:]:
        if np.abs(atom_pos[0] - one_layer_list[-1][0]) < layer_distance:
            one_layer_list.append(atom_pos.tolist())
        else:
            if not (len(one_layer_list) == 1):
                if combine_layers is True:
                    one_layer_list = np.array(
                            one_layer_list).mean(0).tolist()
                layer_list.append(one_layer_list)
            one_layer_list = [atom_pos.tolist()]
    return(layer_list)


def combine_clusters_using_average_distance(data_list, margin=0.5):
    first_peak = find_average_distance_between_atoms(data_list)*margin
    layer_list = combine_clustered_positions_into_layers(
            data_list, first_peak)
    return(layer_list)


def dotproduct(v1, v2):
    return sum((a*b) for a, b in zip(v1, v2))


def length(v):
    return math.sqrt(dotproduct(v, v))


def calculate_angle(v1, v2):
    return math.acos(dotproduct(v1, v2) / (length(v1) * length(v2)))


def _get_interpolated2d_from_unregular_data(
        data, new_x_lim=None, new_y_lim=None, upscale=4):
    """
    Parameters
    ----------
    data : numpy array
        Data to be interpolated. Needs to be the shape
        (number of atoms, 3). Where the 3 data points are in the order
        (x-position, y-position, variable).
        To generate this from a list of x-position, y-position
        and variable values:
        data_input = np.array([xpos, ypos, var]).swapaxes(0,1)
    """
    data = np.array(data)
    x = data[:, 0]
    y = data[:, 1]
    z = data[:, 2]
    if new_x_lim is None:
        new_x_lim = (x.min(), x.max())
    if new_y_lim is None:
        new_y_lim = (y.min(), y.max())
    x_points = (new_x_lim[1]-new_x_lim[0])*upscale
    y_points = (new_y_lim[1]-new_y_lim[0])*upscale
    new_x, new_y = np.mgrid[
            new_x_lim[0]:new_x_lim[1]:x_points*1j,
            new_y_lim[0]:new_y_lim[1]:y_points*1j].astype('float32')
    new_z = interpolate.griddata(
            data[:, 0:2],
            z,
            (new_x, new_y),
            method='cubic',
            fill_value=np.NaN).astype('float32')
    return(new_x, new_y, new_z)


def get_slice_between_two_atoms(image, atom0, atom1, width):
    start_point = atom0.get_pixel_position()
    end_point = atom1.get_pixel_position()
    output_slice = get_arbitrary_slice(image, start_point, end_point, width)
    return(output_slice)


def get_slice_between_four_atoms(image, start_atoms, end_atoms, width):
    start_difference_vector = start_atoms[0].get_pixel_difference(
            start_atoms[1])
    start_point_x = start_atoms[0].pixel_x - start_difference_vector[0]/2
    start_point_y = start_atoms[0].pixel_y - start_difference_vector[1]/2
    start_point = (start_point_x, start_point_y)

    end_difference_vector = end_atoms[0].get_pixel_difference(
            end_atoms[1])
    end_point_x = end_atoms[0].pixel_x - end_difference_vector[0]/2
    end_point_y = end_atoms[0].pixel_y - end_difference_vector[1]/2
    end_point = (end_point_x, end_point_y)
    output_slice = get_arbitrary_slice(
            image, start_point, end_point, width)
    return(output_slice)


def get_arbitrary_slice(
        image,
        start_point,
        end_point,
        width,
        debug_figname=None):
    slice_bounds = _line_profile_coordinates(
            start_point[::-1], end_point[::-1], linewidth=width)

    output_slice = ndimage.map_coordinates(
            np.transpose(image), slice_bounds)

    if debug_figname:
        fig, axarr = plt.subplots(1, 2)
        ax0 = axarr[0]
        ax1 = axarr[1]

        line1_x = [slice_bounds[0][0][0], slice_bounds[0][-1][0]]
        line1_y = [slice_bounds[1][0][0], slice_bounds[1][-1][0]]
        line2_x = [slice_bounds[0][0][-1], slice_bounds[0][-1][-1]]
        line2_y = [slice_bounds[1][0][-1], slice_bounds[1][-1][-1]]

        ax0.imshow(image)
        ax0.plot(
                [start_point[0], end_point[0]],
                [start_point[1], end_point[1]])
        ax0.plot(line1_x, line1_y)
        ax0.plot(line2_x, line2_y)
        ax1.imshow(np.rot90(np.fliplr(output_slice)))

        ax0.set_ylim(0, image.shape[0])
        ax0.set_xlim(0, image.shape[1])

        ax0.set_title("Original image")
        ax1.set_title("Slice")
        fig.tight_layout()
        fig.savefig("map_coordinates_testing.jpg", dpi=300)

    return(output_slice)


def get_point_between_four_atoms(atom_list):
    atom0 = atom_list[0]
    atom1 = atom_list[1]
    atom2 = atom_list[2]
    atom3 = atom_list[3]

    x_pos = (
            atom0.pixel_x + atom1.pixel_x +
            atom2.pixel_x + atom3.pixel_x)*0.25
    y_pos = (
            atom0.pixel_y + atom1.pixel_y +
            atom2.pixel_y + atom3.pixel_y)*0.25
    return((x_pos, y_pos))


def get_point_between_two_atoms(atom_list):
    atom0 = atom_list[0]
    atom1 = atom_list[1]

    x_pos = (atom0.pixel_x + atom1.pixel_x)*0.5
    y_pos = (atom0.pixel_y + atom1.pixel_y)*0.5
    return((x_pos, y_pos))


def find_atom_position_between_atom_planes(
        image,
        atom_plane0,
        atom_plane1,
        orthogonal_zone_vector,
        integration_width_percent=0.2,
        max_oxygen_sigma_percent=0.2):
    start_atoms_found = False
    start_atom0 = atom_plane0.start_atom
    while not start_atoms_found:
        orthogonal_atom0 = start_atom0.get_next_atom_in_zone_vector(
                orthogonal_zone_vector)
        orthogonal_atom1 = start_atom0.get_previous_atom_in_zone_vector(
                orthogonal_zone_vector)
        if orthogonal_atom0 in atom_plane1.atom_list:
            start_atoms_found = True
            start_atom1 = orthogonal_atom0
        elif orthogonal_atom1 in atom_plane1.atom_list:
            start_atoms_found = True
            start_atom1 = orthogonal_atom1
        else:
            start_atom0 = start_atom0.get_next_atom_in_atom_plane(
                    atom_plane0)

    slice_list = []

    atom_distance = start_atom0.get_pixel_distance_from_another_atom(
            start_atom1)
    integration_width = atom_distance*integration_width_percent

    end_atom0 = start_atom0.get_next_atom_in_atom_plane(atom_plane0)
    end_atom1 = start_atom1.get_next_atom_in_atom_plane(atom_plane1)

    position_x_list = []
    position_y_list = []

    line_segment_list = []

    while (end_atom0 and end_atom1):
        output_slice = get_slice_between_four_atoms(
                image,
                (start_atom0, start_atom1),
                (end_atom0, end_atom1),
                integration_width)

        middle_point = get_point_between_four_atoms(
                [start_atom0, start_atom1, end_atom0, end_atom1])
        position_x_list.append(middle_point[0])
        position_y_list.append(middle_point[1])

        line_segment = (
                get_point_between_two_atoms(
                    [start_atom0, start_atom1]),
                get_point_between_two_atoms(
                    [end_atom0, end_atom1]))
        line_segment_list.append(line_segment)

        slice_list.append(output_slice)
        start_atom0 = end_atom0
        start_atom1 = end_atom1
        end_atom0 = start_atom0.get_next_atom_in_atom_plane(atom_plane0)
        end_atom1 = start_atom1.get_next_atom_in_atom_plane(atom_plane1)

    summed_slices = []
    for slice_data in slice_list:
        summed_slices.append(slice_data.mean(1))

    max_oxygen_sigma = max_oxygen_sigma_percent*atom_distance
    centre_value_list = []
    for slice_index, summed_slice in enumerate(summed_slices):
        centre_value = _get_centre_value_from_gaussian_model(
                summed_slice, max_sigma=max_oxygen_sigma,
                index=slice_index)
        centre_value_list.append(float(centre_value)/len(summed_slice))

    atom_list = []
    for line_segment, centre_value in zip(
            line_segment_list, centre_value_list):
        end_point = line_segment[1]
        start_point = line_segment[0]

        line_segment_vector = (
                end_point[0]-start_point[0],
                end_point[1]-start_point[1])
        atom_vector = (
                line_segment_vector[0]*centre_value,
                line_segment_vector[1]*centre_value)
        atom_position = (
                start_point[0] + atom_vector[0],
                start_point[1] + atom_vector[1])

        from atom_position_class import Atom_Position

        atom = Atom_Position(atom_position[0], atom_position[1])

        atom_list.append(atom)

    return(atom_list)


def _get_centre_value_from_gaussian_model(data, max_sigma=None, index=None):
    data = data - data.min()
    data = data/data.max()
    gaussian = hs.model.components.Gaussian(
            A=0.5,
            centre=len(data)/2)
    if max_sigma:
        gaussian.sigma.bmax = max_sigma
    signal = hs.signals.Spectrum(data)
    m = signal.create_model()
    m.append(gaussian)
    m.fit(fitter='mpfit', bounded=True)
    if False:
        fig, ax = plt.subplots(figsize=(10, 10))
        ax.plot(data)
        ax.plot(m.as_signal().data)
        fig.savefig("gri" + str(index) + ".png")
    return(gaussian.centre.value)


def _calculate_distance_between_atoms(atom_list):
    new_x_pos_list, new_y_pos_list, z_pos_list = [], [], []
    for index, atom in enumerate(atom_list):
        if not (index == 0):
            previous_atom = atom_list[index-1]
            previous_x_pos = previous_atom.pixel_x
            previous_y_pos = previous_atom.pixel_y

            x_pos = atom.pixel_x
            y_pos = atom.pixel_y

            new_x_pos = (x_pos + previous_x_pos)*0.5
            new_y_pos = (y_pos + previous_y_pos)*0.5
            z_pos = atom.get_pixel_distance_from_another_atom(
                    previous_atom)

            new_x_pos_list.append(new_x_pos)
            new_y_pos_list.append(new_y_pos)
            z_pos_list.append(z_pos)
    return([new_x_pos_list, new_y_pos_list, z_pos_list])


def _calculate_net_distance_change_between_atoms(atom_list):
    data = _calculate_distance_between_atoms(atom_list)
    x_pos_list = data[0]
    y_pos_list = data[1]
    z_pos_list = data[2]
    new_x_pos_list, new_y_pos_list, new_z_pos_list = [], [], []
    for index, (x_pos, y_pos, z_pos) in enumerate(
            zip(x_pos_list, y_pos_list, z_pos_list)):
        if not (index == 0):
            previous_x_pos = x_pos_list[index-1]
            previous_y_pos = y_pos_list[index-1]
            previous_z_pos = z_pos_list[index-1]

            new_x_pos = (x_pos + previous_x_pos)*0.5
            new_y_pos = (y_pos + previous_y_pos)*0.5
            new_z_pos = (z_pos - previous_z_pos)

            new_x_pos_list.append(new_x_pos)
            new_y_pos_list.append(new_y_pos)
            new_z_pos_list.append(new_z_pos)
    return([new_x_pos_list, new_y_pos_list, new_z_pos_list])


def _calculate_net_distance_change_between_3d_positions(data_list):
    x_pos_list = data_list[0]
    y_pos_list = data_list[1]
    z_pos_list = data_list[2]
    new_x_pos_list, new_y_pos_list, new_z_pos_list = [], [], []
    for index, (x_pos, y_pos, z_pos) in enumerate(
            zip(x_pos_list, y_pos_list, z_pos_list)):
        if not (index == 0):
            previous_x_pos = x_pos_list[index-1]
            previous_y_pos = y_pos_list[index-1]
            previous_z_pos = z_pos_list[index-1]

            new_x_pos = (x_pos + previous_x_pos)*0.5
            new_y_pos = (y_pos + previous_y_pos)*0.5
            new_z_pos = z_pos - previous_z_pos

            new_x_pos_list.append(new_x_pos)
            new_y_pos_list.append(new_y_pos)
            new_z_pos_list.append(new_z_pos)
    return([new_x_pos_list, new_y_pos_list, new_z_pos_list])


def find_atom_positions_for_an_atom_plane(
        image,
        atom_plane0,
        atom_plane1,
        orthogonal_zone_vector):
    atom_list = find_atom_position_between_atom_planes(
        image,
        atom_plane0,
        atom_plane1,
        orthogonal_zone_vector)
    position_data = _calculate_net_distance_change_between_atoms(
            atom_list)
    return(position_data)


def find_atom_positions_for_all_atom_planes(
        image,
        sublattice,
        parallel_zone_vector,
        orthogonal_zone_vector):
    atom_plane_list = sublattice.atom_planes_by_zone_vector[
            parallel_zone_vector]
    x_pos_list, y_pos_list, z_pos_list = [], [], []
    for atom_plane_index, atom_plane in enumerate(atom_plane_list):
        if not (atom_plane_index == 0):
            atom_plane0 = atom_plane_list[atom_plane_index-1]
            atom_plane1 = atom_plane
            position_data = find_atom_positions_for_an_atom_plane(
                image,
                atom_plane0,
                atom_plane1,
                orthogonal_zone_vector)
            x_pos_list.extend(position_data[0])
            y_pos_list.extend(position_data[1])
            z_pos_list.extend(position_data[2])
    return([x_pos_list, y_pos_list, z_pos_list])


def _get_clim_from_data(
        data,
        sigma=4,
        ignore_zeros=False,
        ignore_edges=False):
    if ignore_edges:
        x_lim = int(data.shape[0]*0.05)
        y_lim = int(data.shape[1]*0.05)
        data_array = copy.deepcopy(data[x_lim:-x_lim, y_lim:-y_lim])
    else:
        data_array = copy.deepcopy(data)
    if ignore_zeros:
        data_array = np.ma.masked_values(data_array, 0.0)
    mean = data_array.mean()
    data_variance = data_array.std()*sigma
    clim = (mean-data_variance, mean+data_variance)
    if abs(data_array.min()) < abs(clim[0]):
        clim = list(clim)
        clim[0] = data_array.min()
        clim = tuple(clim)
    if abs(data_array.max()) < abs(clim[1]):
        clim = list(clim)
        clim[1] = data_array.max()
        clim = tuple(clim)
    return(clim)


def project_position_property_sum_planes(
        input_data_list,
        interface_plane,
        rebin_data=True):
    """
    Project 2D positions onto a 1D plane.
    The 2D positions are found as function of distance
    to the interface_plane. If rebin_data is True,
    the function will attempt to sum the positions belonging
    to the same plane.
    In this case, one will get the positions as a function of
    atomic plane from the interface_plane.

    Note, positions will not be projected on to the interface_plane,
    but on a plane perpendicular to the interface_plane.
    The returned data will give the distance from the projected
    positions to the interface_plane.

    Parameters
    ----------
    input_data_list : Numpy array, [Nx3]
        Numpy array with positions and property value.
        Must be in the from [[x,y,z]], so that the
        x-positions are extracted using input_data_list[:,0].
        y-positions using input_data_list[:,1].
        Property value using input_data_list[:,2].
    interface_plane : Atomap atom_plane object
    rebin_data : bool, optional
        If True, will attempt to combine the data points
        which belong to the same atomic plane.
        The points which belong to the same plane will be
        averaged into a single value for each atomic plane.
        This will give the property value as a function distance
        to the interface_plane.

    Returns
    -------
    Data list : NumPy Array
        Array in the form [[position, property]].

    Example
    -------
    >>> from numpy.random import random
    >>> from atomap.sublattice import Sublattice
    >>> pos = [[x, y] for x in range(9) for y in range(9)]
    >>> sublattice = Sublattice(pos, random((9, 9)))
    >>> sublattice.construct_zone_axes()
    >>> x, y = sublattice.x_position, sublattice.y_position
    >>> z = sublattice.ellipticity
    >>> input_data_list = np.array([x, y, z]).swapaxes(0, 1)
    >>> from atomap.tools import project_position_property_sum_planes
    >>> plane = sublattice.atom_plane_list[10]
    >>> data = project_position_property_sum_planes(input_data_list, plane)
    >>> positions = data[:,0]
    >>> property_values = data[:,1]
    >>> cax = plt.plot(positions, property_values)
    """
    x_pos_list = input_data_list[:, 0]
    y_pos_list = input_data_list[:, 1]
    z_pos_list = input_data_list[:, 2]

    x_pos = interface_plane.get_x_position_list()
    y_pos = interface_plane.get_y_position_list()
    fit = np.polyfit(x_pos, y_pos, 1)
    fit_fn = np.poly1d(fit)
    x_pos_range = max(x_pos) - min(x_pos)
    interface_x = np.linspace(
        min(x_pos)-x_pos_range,
        max(x_pos)+x_pos_range,
        len(x_pos)*2000)
    interface_y = fit_fn(interface_x)

    data_list = []
    for x_pos, y_pos, z_pos in zip(x_pos_list, y_pos_list, z_pos_list):
        closest_distance, direction =\
                interface_plane.get_closest_distance_and_angle_to_point(
                    (x_pos, y_pos),
                    use_precalculated_line=[interface_x, interface_y],
                    plot_debug=False)
        position = closest_distance*math.copysign(1, direction)*-1
        data_list.append([position, z_pos])
    data_list = np.array(data_list)
    data_list = data_list[data_list[:, 0].argsort()]

    if rebin_data:
        data_list = combine_clusters_using_average_distance(data_list)
    data_list = np.array(data_list)
    return(data_list)


def _rebin_data_using_histogram_and_peakfinding(x_pos, z_pos):
    peak_position_list = _find_peak_position_using_histogram(
            x_pos, peakgroup=3, amp_thresh=1)
    average_distance = _get_average_distance_between_points(
            peak_position_list)

    x_pos_mask_array = np.ma.array(x_pos)
    z_pos_mask_array = np.ma.array(z_pos)
    new_data_list = []
    for peak_position in peak_position_list:
        mask_data = np.ma.masked_values(
                x_pos, peak_position, atol=average_distance/2)
        x_pos_mask_array.mask = mask_data.mask
        z_pos_mask_array.mask = mask_data.mask
        temp_x_list, temp_z_list = [], []
        for temp_x, temp_z in zip(
                mask_data.mask*x_pos, mask_data.mask*z_pos):
            if not (temp_x == 0):
                temp_x_list.append(temp_x)
            if not (temp_z == 0):
                temp_z_list.append(temp_z)
        new_data_list.append([
            np.array(temp_x_list).mean(),
            np.array(temp_z_list).mean()])
    new_data_list = np.array(new_data_list)
    return(new_data_list)


def _find_peak_position_using_histogram(
        data_list,
        peakgroup=3,
        amp_thresh=3,
        debug_plot=False):
    hist = np.histogram(data_list, 1000)
    s = hs.signals.Signal(hist[0])
    s.axes_manager[-1].scale = hist[1][1] - hist[1][0]
    peak_data = s.find_peaks1D_ohaver(
            peakgroup=peakgroup, amp_thresh=amp_thresh)
    peak_positions = peak_data[0]['position'] + hist[1][0]
    peak_positions.sort()
    if debug_plot:
        fig, ax = plt.subplots()
        ax.plot(s.axes_manager[-1].axis, s.data)
        for peak_position in peak_positions:
            ax.axvline(peak_position)
        fig.savefig(str(np.random.randint(1000, 10000)) + ".png")
    return(peak_positions)


def _get_average_distance_between_points(peak_position_list):
    distance_between_peak_list = []
    for peak_index, peak_position in enumerate(peak_position_list):
        if not (peak_index == 0):
            temp_distance = peak_position - peak_position_list[
                    peak_index-1]
            distance_between_peak_list.append(temp_distance)
    average_distance = np.array(distance_between_peak_list).mean()
    return(average_distance)


def array2signal1d(array, scale=1.0, offset=0.0):
    signal = Signal1D(array)
    signal.axes_manager[-1].scale = scale
    signal.axes_manager[-1].offset = offset
    return signal


def array2signal2d(numpy_array, scale=1.0, rotate_flip=False):
    if rotate_flip:
        signal = Signal2D(np.rot90(np.fliplr(numpy_array)))
    else:
        signal = Signal2D(numpy_array)
    signal.axes_manager[-1].scale = scale
    signal.axes_manager[-2].scale = scale
    return signal

def integrate(img, x_points, y_points, maxRadius='Auto',
              pixelArea=None):
    """Given an image, a set of points and a maximum outer radius,
    this function integrates the voronoi cell surround each point.

    Parameters
    ----------
    img: np.array
        assumed to be 2D in the first instance.
    x_points : list
        Detailed list of the x coordinates of each point of
        interest within the image.
    y_points : list
        Detailed list of the y coordinates of each point of
        interest within the image.
    max_radius: {'Auto'} int
        A maximum outer radius for each Voronoi Cell.
        If a pixel exceeds this radius it will not be included in the cell.
        This allows analysis of a surface and particles.
        If 'max_radius' is left as 'Auto' then it will be set to the largest
        dimension in the image.
    pixelArea: float
        If the pixelArea is supplied the integrated intensities arre multiplied,
        by this area to allow cross-sections to be extracted fromt the
        integrated intensities.

    Returns
    -------
    integrated_points: list
        A list of integrated intensities the same length as the imput points.
    img: (opptional) np.array
        Intensity record showing where each integrated intensity came from.

    **Note: Should try and make sure this also works with 3D or 4D np.array
    such that spectrum images could be integrated in the same way.

    """
    #Setting max_radius to the width of the image, if none is set.

    if maxRadius=='Auto':
        maxRadius = max(img.shape)

    points = np.asarray((y_points, x_points))
    pointRecord = np.zeros_like(img)
    distanceLog = np.zeros_like(points[0])
    integratedIntensity = np.zeros_like(points[0])
    intensityRecord = np.zeros_like(img)
    currentFeature = np.zeros_like(img)

    for i in range(img.shape[0]):
        for j in range(img.shape[1]):
            #For every pixel the distance to all points must be calculated.
            distance_log = ((points[0]-float(i))**2 + (points[1]-float(j))**2)**0.5

            # Next for that pixel the minimum distance to and point should be
            # checked and discarded if too large:
            distMin = np.min(distance_log)
            minIndex = np.argmin(distance_log)

            if distMin >= maxRadius:
                pointRecord[i][j] = 0
            else:
                pointRecord[i][j] = minIndex + 1
    for i in range(points[0].shape[0]):
        mask = i + 1
        currentMask = (pointRecord == mask)
        currentFeature = currentMask * img
        integratedIntensity[i] = sum(sum(currentFeature))
        intensityRecord += currentMask * integratedIntensity[i]

    return (integratedIntensity, intensityRecord, pointRecord)
=======

def _get_n_nearest_neighbors(position_list, nearest_neighbors, leafsize=100):
    """
    Parameters
    ----------
    position_list : NumPy array
        In the form [[x0, y0], [x1, y1], ...].
    nearest_neighbors : int
        The number of closest neighbors which will be returned
    """
    # Need to add one, as the position itself is counted as one neighbor
    nearest_neighbors += 1

    nearest_neighbor_data = cKDTree(
            position_list,
            leafsize=leafsize)
    position_neighbor_list = []
    for position in position_list:
        nn_data_list = nearest_neighbor_data.query(
                position,
                nearest_neighbors)
        # Skipping the first element,
        # since it points to the atom itself
        for position_index in nn_data_list[1][1:]:
            delta_position = position_list[position_index] - position
            position_neighbor_list.append(delta_position)
    return(np.array(position_neighbor_list))


class Fingerprinter:
    """
    Produces a distance-fingerprint from an array of neighbor distance vectors.

    To avoid introducing our own interface we're going to use scikit-learn
    Estimator conventions to name the method, which produces our fingerprint,
    'fit' and store our estimations as attributes with a trailing underscore
    in their names.
    http://scikit-learn.org/stable/developers/contributing.html#fitting
    http://scikit-learn.org/stable/developers/contributing.html#estimated-attributes)

    Attributes
    ----------
    fingerprint_ : array, shape = (n_clusters,)
        The main result. The contents of fingerprint_ can be described as
        the relative distances to neighbours in the generalized neighborhood.
    cluster_centers_ : array, shape = (n_clusters, n_dimensions)
        The cluster center coordinates from which the fingerprint was produced.
    cluster_algo_.labels_ : array, shape = (n_points,)
        Integer labels that denote which cluster each point belongs to.
    """

    def __init__(self, cluster_algo=DBSCAN(eps=0.1, min_samples=10)):
        self._cluster_algo = cluster_algo

    def fit(self, X):
        """Parameters
        ----------
        X : array, shape = (n_points, n_dimensions)
            This array is typically a transpose of a subset of the returned
            value of sublattice.get_nearest_neighbor_directions_all()
        """
        X = np.asarray(X)
        n_points, n_dimensions = X.shape

        # Normalize scale so that the clustering algorithm can use constant
        # parameters.
        #
        # E.g. the "eps" parameter in DBSCAN can take advantage of the
        # normalized scale. It specifies the proximity (in the same space
        # as X) required to connect adjacent points into a cluster.
        X_std = X.std()
        X = X/X_std
        cl = self._cluster_algo
        cl.fit(X)

        # The result of a clustering algorithm are labels that indicate which
        # cluster each point belongs to.
        #
        # Labels greater or equal to 0 correspond to valid clusters. A label
        # equal to -1 indicate that this point doesn't belong to any cluster.
        labels = cl.labels_

        # Assert statements here are just to help the reader understand the
        # algorithm by keeping track of the shapes of arrays used.
        assert labels.shape == (n_points,)

        # Number of clusters in labels, removing the -1 label if present.
        n_clusters = len(set(labels) - set([-1]))

        # Cluster centers.
        means = np.zeros((n_clusters, n_dimensions))
        for i in range(n_clusters):
            ith_cluster = X[labels == i]
            means[i] = ith_cluster.mean(axis=0)

        assert means.shape == (n_clusters, n_dimensions)

        # Calculate distances to each center, sort in increasing order.
        dist = np.linalg.norm(means, axis=-1)
        dist.sort()

        # Divide distances by the closest one to get rid of any dependence on
        # the image scale, i.e. produce distance ratios that are unitless.
        dist /= dist[0]

        assert dist.shape == (n_clusters,)

        # Store estimated attributes using the scikit-learn convention.
        # See the docstring of this class.
        self.cluster_centers_ = means*X_std
        self.fingerprint_ = dist
        self.cluster_algo_ = cl

        return self

<<<<<<< HEAD
def Integrate(img, points_x, points_y, method='Voronoi', maxRadius='Auto'):
=======
def integrate(img, points_x, points_y, maxRadius='Auto'):
>>>>>>> 7daf517b
    """Given an image a set of points and a maximum outer radius,
    this function integrates the voronoi cell surround each point.

    Parameters
    ----------
    img: np.array
        assumed to be 2D in the first instance.
    points : list
        Detailed list of the x and y coordinates of each point of
        interest within the image.
    max_radius: {'Auto'} int
        A maximum outer radius for each Voronoi Cell.
        If a pixel exceeds this radius it will not be included in the cell.
        This allows analysis of a surface and particles.
        If 'max_radius' is left as 'Auto' then it will be set to the largest
        dimension in the image.

    Returns
    -------
<<<<<<< HEAD
    integratedIntensity: list
        List the same length of points giving the integrated intensities.
    intensityRecord: np.array, same size as img
        Each pixel in a particular segment or region has the value of the
        inegration.
    pointRecord: np.array, same size as img
        Image showing where each integration region is, pixels in region 1
        all have a value of 1, pixels in regio 2 all have a value of 2 etc.
=======
    integrated_points: list
        A list of integrated intensities the same length as the imput points.
    img: (opptional) np.array
        Intensity record showing where each integrated intensity came from.
>>>>>>> 7daf517b

    **Note: Should try and make sure this also works with 3D or 4D np.array
    such that spectrum images could be integrated in the same way.

    """
<<<<<<< HEAD

    integratedIntensity = np.zeros_like(points_x)
    intensityRecord = np.zeros_like(img)
    currentFeature = np.zeros_like(img)
    pointRecord = np.zeros_like(img)

    #Setting max_radius to the width of the image, if none is set.

    if method == 'Voronoi':
        if maxRadius=='Auto':
            maxRadius = max(img.shape)

        points = np.array((points_y, points_x))
        distanceLog = np.zeros_like(points[0])


        for i in range(img.shape[0]):
            for j in range(img.shape[1]):
                #For every pixel the distance to all points must be calculated.
                distance_log = ((points[0]-float(i))**2 + (points[1]-float(j))**2)**0.5

                # Next for that pixel the minimum distance to and point should be
                # checked and discarded if too large:
                distMin = np.min(distance_log)
                minIndex = np.argmin(distance_log)

                if distMin >= maxRadius:
                    pointRecord[i][j] = 0
                else:
                    pointRecord[i][j] = minIndex + 1
    elif method =='Watershed':
        points = _Make_Mask(img, points_x, points_y)
        pointRecord = watershed(-img, points)

    else:
        raise ValueError('Oops, you have selected an unimplimented method.')
=======
    #Setting max_radius to the width of the image, if none is set.

    if maxRadius=='Auto':
        maxRadius = max(img.shape)

    points = np.array((points_y, points_x))

    pointRecord = np.zeros_like(img)
    distanceLog = np.zeros_like(points[0])
    integratedIntensity = np.zeros_like(points[0])
    intensityRecord = np.zeros_like(img)
    currentFeature = np.zeros_like(img)

    for i in range(img.shape[0]):
        for j in range(img.shape[1]):
            #For every pixel the distance to all points must be calculated.
            distance_log = ((points[0]-float(i))**2 + (points[1]-float(j))**2)**0.5

            # Next for that pixel the minimum distance to and point should be
            # checked and discarded if too large:
            distMin = np.min(distance_log)
            minIndex = np.argmin(distance_log)

            if distMin >= maxRadius:
                pointRecord[i][j] = 0
            else:
                pointRecord[i][j] = minIndex + 1
>>>>>>> 7daf517b
    for i in range(points[0].shape[0]):
        mask = i + 1
        currentMask = (pointRecord == mask)
        currentFeature = currentMask * img
        integratedIntensity[i] = sum(sum(currentFeature))
        intensityRecord += currentMask * integratedIntensity[i]

<<<<<<< HEAD
    return (integratedIntensity, intensityRecord, pointRecord)

def _Make_Mask(figure, points_x, points_y):
    points = np.array((points_y, points_x))
    image = np.zeros_like(figure)
    for i, x in enumerate(points):
        for j, y in enumerate(x):
            points[i][j]= int(round(y))
    points = points.T
    points.astype(int)
    image = np.zeros_like(s.data)
    for x, i in enumerate(points.astype(int)):
        image[i[0]][i[1]] = x + 1
    return image
=======
    return (integratedIntensity, intensityRecord, pointRecord)
>>>>>>> 7daf517b
<|MERGE_RESOLUTION|>--- conflicted
+++ resolved
@@ -739,78 +739,6 @@
     signal.axes_manager[-2].scale = scale
     return signal
 
-def integrate(img, x_points, y_points, maxRadius='Auto',
-              pixelArea=None):
-    """Given an image, a set of points and a maximum outer radius,
-    this function integrates the voronoi cell surround each point.
-
-    Parameters
-    ----------
-    img: np.array
-        assumed to be 2D in the first instance.
-    x_points : list
-        Detailed list of the x coordinates of each point of
-        interest within the image.
-    y_points : list
-        Detailed list of the y coordinates of each point of
-        interest within the image.
-    max_radius: {'Auto'} int
-        A maximum outer radius for each Voronoi Cell.
-        If a pixel exceeds this radius it will not be included in the cell.
-        This allows analysis of a surface and particles.
-        If 'max_radius' is left as 'Auto' then it will be set to the largest
-        dimension in the image.
-    pixelArea: float
-        If the pixelArea is supplied the integrated intensities arre multiplied,
-        by this area to allow cross-sections to be extracted fromt the
-        integrated intensities.
-
-    Returns
-    -------
-    integrated_points: list
-        A list of integrated intensities the same length as the imput points.
-    img: (opptional) np.array
-        Intensity record showing where each integrated intensity came from.
-
-    **Note: Should try and make sure this also works with 3D or 4D np.array
-    such that spectrum images could be integrated in the same way.
-
-    """
-    #Setting max_radius to the width of the image, if none is set.
-
-    if maxRadius=='Auto':
-        maxRadius = max(img.shape)
-
-    points = np.asarray((y_points, x_points))
-    pointRecord = np.zeros_like(img)
-    distanceLog = np.zeros_like(points[0])
-    integratedIntensity = np.zeros_like(points[0])
-    intensityRecord = np.zeros_like(img)
-    currentFeature = np.zeros_like(img)
-
-    for i in range(img.shape[0]):
-        for j in range(img.shape[1]):
-            #For every pixel the distance to all points must be calculated.
-            distance_log = ((points[0]-float(i))**2 + (points[1]-float(j))**2)**0.5
-
-            # Next for that pixel the minimum distance to and point should be
-            # checked and discarded if too large:
-            distMin = np.min(distance_log)
-            minIndex = np.argmin(distance_log)
-
-            if distMin >= maxRadius:
-                pointRecord[i][j] = 0
-            else:
-                pointRecord[i][j] = minIndex + 1
-    for i in range(points[0].shape[0]):
-        mask = i + 1
-        currentMask = (pointRecord == mask)
-        currentFeature = currentMask * img
-        integratedIntensity[i] = sum(sum(currentFeature))
-        intensityRecord += currentMask * integratedIntensity[i]
-
-    return (integratedIntensity, intensityRecord, pointRecord)
-=======
 
 def _get_n_nearest_neighbors(position_list, nearest_neighbors, leafsize=100):
     """
@@ -926,11 +854,7 @@
 
         return self
 
-<<<<<<< HEAD
 def Integrate(img, points_x, points_y, method='Voronoi', maxRadius='Auto'):
-=======
-def integrate(img, points_x, points_y, maxRadius='Auto'):
->>>>>>> 7daf517b
     """Given an image a set of points and a maximum outer radius,
     this function integrates the voronoi cell surround each point.
 
@@ -950,7 +874,6 @@
 
     Returns
     -------
-<<<<<<< HEAD
     integratedIntensity: list
         List the same length of points giving the integrated intensities.
     intensityRecord: np.array, same size as img
@@ -959,18 +882,11 @@
     pointRecord: np.array, same size as img
         Image showing where each integration region is, pixels in region 1
         all have a value of 1, pixels in regio 2 all have a value of 2 etc.
-=======
-    integrated_points: list
-        A list of integrated intensities the same length as the imput points.
-    img: (opptional) np.array
-        Intensity record showing where each integrated intensity came from.
->>>>>>> 7daf517b
 
     **Note: Should try and make sure this also works with 3D or 4D np.array
     such that spectrum images could be integrated in the same way.
 
     """
-<<<<<<< HEAD
 
     integratedIntensity = np.zeros_like(points_x)
     intensityRecord = np.zeros_like(img)
@@ -984,7 +900,9 @@
             maxRadius = max(img.shape)
 
         points = np.array((points_y, points_x))
-        distanceLog = np.zeros_like(points[0])
+
+    pointRecord = np.zeros_like(img)
+    distanceLog = np.zeros_like(points[0])
 
 
         for i in range(img.shape[0]):
@@ -1001,41 +919,6 @@
                     pointRecord[i][j] = 0
                 else:
                     pointRecord[i][j] = minIndex + 1
-    elif method =='Watershed':
-        points = _Make_Mask(img, points_x, points_y)
-        pointRecord = watershed(-img, points)
-
-    else:
-        raise ValueError('Oops, you have selected an unimplimented method.')
-=======
-    #Setting max_radius to the width of the image, if none is set.
-
-    if maxRadius=='Auto':
-        maxRadius = max(img.shape)
-
-    points = np.array((points_y, points_x))
-
-    pointRecord = np.zeros_like(img)
-    distanceLog = np.zeros_like(points[0])
-    integratedIntensity = np.zeros_like(points[0])
-    intensityRecord = np.zeros_like(img)
-    currentFeature = np.zeros_like(img)
-
-    for i in range(img.shape[0]):
-        for j in range(img.shape[1]):
-            #For every pixel the distance to all points must be calculated.
-            distance_log = ((points[0]-float(i))**2 + (points[1]-float(j))**2)**0.5
-
-            # Next for that pixel the minimum distance to and point should be
-            # checked and discarded if too large:
-            distMin = np.min(distance_log)
-            minIndex = np.argmin(distance_log)
-
-            if distMin >= maxRadius:
-                pointRecord[i][j] = 0
-            else:
-                pointRecord[i][j] = minIndex + 1
->>>>>>> 7daf517b
     for i in range(points[0].shape[0]):
         mask = i + 1
         currentMask = (pointRecord == mask)
@@ -1043,7 +926,6 @@
         integratedIntensity[i] = sum(sum(currentFeature))
         intensityRecord += currentMask * integratedIntensity[i]
 
-<<<<<<< HEAD
     return (integratedIntensity, intensityRecord, pointRecord)
 
 def _Make_Mask(figure, points_x, points_y):
@@ -1057,7 +939,4 @@
     image = np.zeros_like(s.data)
     for x, i in enumerate(points.astype(int)):
         image[i[0]][i[1]] = x + 1
-    return image
-=======
-    return (integratedIntensity, intensityRecord, pointRecord)
->>>>>>> 7daf517b
+    return image