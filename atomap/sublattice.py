import numpy as np
import scipy as sp
import matplotlib.pyplot as plt
import math
from scipy import ndimage
import hyperspy.api as hs
import copy
from matplotlib.backends.backend_agg import FigureCanvasAgg as FigureCanvas
from matplotlib.figure import Figure
from hyperspy.drawing._markers.point import Point

from atomap.tools import (
        _get_interpolated2d_from_unregular_data,
        project_position_property_sum_planes,
        array2signal2d, array2signal1d,
        Fingerprinter)

from atomap.plotting import (
        _make_atom_planes_marker_list, _make_atom_position_marker_list,
        _make_arrow_marker_list, _make_multidim_atom_plane_marker_list,
        _make_zone_vector_text_marker_list)
from atomap.atom_finding_refining import (
        get_atom_positions, construct_zone_axes_from_sublattice)

from atomap.atom_position import Atom_Position
from atomap.atom_plane import Atom_Plane

from atomap.external.add_marker import add_marker


class Sublattice():
    def __init__(
            self,
            atom_position_list,
            image,
            original_image=None,
            ):
        """
        Parameters
        ----------
        atom_position_list : NumPy array
            In the form [[x0, y0], [x1, y1], [x2, y2], ... ]
        image : 2D NumPy array
        """
        self.atom_list = []
        for atom_position in atom_position_list:
            atom = Atom_Position(atom_position[0], atom_position[1])
            self.atom_list.append(atom)
        self.zones_axis_average_distances = None
        self.zones_axis_average_distances_names = []
        self.atom_plane_list = []
        self.image = image
        if original_image is None:
            self.original_image = image
        else:
            self.original_image = original_image
        self.atom_planes_by_zone_vector = {}
        self._plot_clim = None
        self._tag = ''
        self.pixel_size = 1.0
        self._plot_color = 'blue'
        self._pixel_separation = None

    def __repr__(self):
        return '<%s, %s (atoms:%s,planes:%s)>' % (
            self.__class__.__name__,
            self._tag,
            len(self.atom_list),
            len(self.atom_planes_by_zone_vector),
            )

    @property
    def atom_positions(self):
        return([self.x_position, self.y_position])

    @property
    def x_position(self):
        x_pos = []
        for atom in self.atom_list:
            x_pos.append(atom.pixel_x)
        return(x_pos)

    @property
    def y_position(self):
        y_pos = []
        for atom in self.atom_list:
            y_pos.append(atom.pixel_y)
        return(y_pos)

    @property
    def sigma_x(self):
        sigma_x = []
        for atom in self.atom_list:
            sigma_x.append(abs(atom.sigma_x))
        return(sigma_x)

    @property
    def sigma_y(self):
        sigma_y = []
        for atom in self.atom_list:
            sigma_y.append(abs(atom.sigma_y))
        return(sigma_y)

    @property
    def sigma_average(self):
        sigma = np.array(self.sigma_x)+np.array(self.sigma_y)
        sigma *= 0.5
        return(sigma)

    @property
    def atom_amplitude_gaussian2d(self):
        amplitude = []
        for atom in self.atom_list:
            amplitude.append(atom.amplitude_gaussian)
        return(amplitude)

    @property
    def atom_amplitude_max_intensity(self):
        amplitude = []
        for atom in self.atom_list:
            amplitude.append(atom.amplitude_max_intensity)
        return(amplitude)

    @property
    def rotation(self):
        rotation = []
        for atom in self.atom_list:
            rotation.append(atom.rotation)
        return(rotation)

    @property
    def ellipticity(self):
        ellipticity = []
        for atom in self.atom_list:
            ellipticity.append(atom.ellipticity)
        return(ellipticity)

    @property
    def rotation_ellipticity(self):
        rotation_ellipticity = []
        for atom in self.atom_list:
            rotation_ellipticity.append(atom.rotation_ellipticity)
        return(rotation_ellipticity)

    def get_zone_vector_index(self, zone_vector_id):
        """Find zone vector index from zone vector name"""
        for zone_vector_index, zone_vector in enumerate(
                self.zones_axis_average_distances_names):
            if zone_vector == zone_vector_id:
                return(zone_vector_index)
        raise ValueError('Could not find zone_vector ' + str(zone_vector_id))

    def get_atom_angles_from_zone_vector(
            self,
            zone_vector0,
            zone_vector1,
            degrees=False):
        """
        Calculates for each atom in the sub lattice the angle
        between the atom, and the next atom in the atom planes
        in zone_vector0 and zone_vector1.
        Default will return the angles in radians.

        Parameters
        ----------
        zone_vector0 : tuple
            Vector for the first zone.
        zone_vector1 : tuple
            Vector for the second zone.
        degrees : bool, optional
            If True, will return the angles in degrees.
            Default False.
        """
        angle_list = []
        pos_x_list = []
        pos_y_list = []
        for atom in self.atom_list:
            angle = atom.get_angle_between_zone_vectors(
                    zone_vector0,
                    zone_vector1)
            if angle is not False:
                angle_list.append(angle)
                pos_x_list.append(atom.pixel_x)
                pos_y_list.append(atom.pixel_y)
        angle_list = np.array(angle_list)
        pos_x_list = np.array(pos_x_list)
        pos_y_list = np.array(pos_y_list)
        if degrees:
            angle_list = np.rad2deg(angle_list)

        return(pos_x_list, pos_y_list, angle_list)

    def get_atom_distance_list_from_zone_vector(
            self,
            zone_vector):
        """
        Get distance between each atom and the next atom in an
        atom plane given by the zone_vector. Returns the x- and
        y-position, and the distance between the atom and the
        monolayer. The position is set between the atom and the
        monolayer.

        For certain zone axes where there is several monolayers
        between the atoms in the atom plane, there will be some
        artifacts created. For example, in the perovskite (110)
        projection, the atoms in the <111> atom planes are
        separated by 3 monolayers.

        To avoid this problem use the function
        get_monolayer_distance_list_from_zone_vector.

        Parameters
        ----------
        zone_vector : tuple
            Zone vector for the system
        """
        atom_plane_list = self.atom_planes_by_zone_vector[zone_vector]
        atom_distance_list = []
        for atom_plane in atom_plane_list:
            dist = atom_plane.position_distance_to_neighbor()
            atom_distance_list.extend(dist)
        atom_distance_list = np.array(
                atom_distance_list).swapaxes(0, 1)
        return(
                atom_distance_list[0],
                atom_distance_list[1],
                atom_distance_list[2])

    def get_monolayer_distance_list_from_zone_vector(
            self,
            zone_vector):
        """
        Get distance between each atom and the next monolayer given
        by the zone_vector. Returns the x- and y-position, and the
        distance between the atom and the monolayer. The position
        is set between the atom and the monolayer.

        The reason for finding the distance between monolayer,
        instead of directly between the atoms is due to some zone axis
        having having a rather large distance between the atoms in
        one atom plane. For example, in the perovskite (110) projection,
        the atoms in the <111> atom planes are separated by 3 monolayers.
        This can give very bad results.

        To get the distance between atoms, use the function
        get_atom_distance_list_from_zone_vector.

        Parameters
        ----------
        zone_vector : tuple
            Zone vector for the system
        """
        atom_plane_list = self.atom_planes_by_zone_vector[zone_vector]
        x_list, y_list, z_list = [], [], []
        for index, atom_plane in enumerate(atom_plane_list[1:]):
            atom_plane_previous = atom_plane_list[index]
            plane_data_list = self.\
                _get_distance_and_position_list_between_atom_planes(
                    atom_plane_previous, atom_plane)
            x_list.extend(plane_data_list[0].tolist())
            y_list.extend(plane_data_list[1].tolist())
            z_list.extend(plane_data_list[2].tolist())
        return(x_list, y_list, z_list)

    def get_atom_distance_difference_from_zone_vector(
            self,
            zone_vector):
        """
        Get distance difference between atoms in atoms planes
        belonging to a zone axis.

        Parameters
        ----------
        zone_vector : tuple
            Zone vector for the system
        """
        x_list, y_list, z_list = [], [], []
        for atom_plane in self.atom_planes_by_zone_vector[zone_vector]:
            data = atom_plane.get_net_distance_change_between_atoms()
            if data is not None:
                x_list.extend(data[:, 0])
                y_list.extend(data[:, 1])
                z_list.extend(data[:, 2])
        return(x_list, y_list, z_list)

    def _property_position(
            self,
            property_list,
            x_position=None,
            y_position=None):
        if x_position is None:
            x_position = self.x_position
        if y_position is None:
            y_position = self.y_position
        data_list = np.array([
                        x_position,
                        y_position,
                        property_list])
        data_list = np.swapaxes(data_list, 0, 1)
        return(data_list)

    def _property_position_projection(
            self,
            interface_plane,
            property_list,
            x_position=None,
            y_position=None,
            scale_xy=1.0,
            scale_z=1.0):
        if x_position is None:
            x_position = self.x_position
        if y_position is None:
            y_position = self.y_position
        data_list = np.array([
                        x_position,
                        y_position,
                        property_list])
        data_list = np.swapaxes(data_list, 0, 1)
        line_profile_data = \
            project_position_property_sum_planes(
                data_list,
                interface_plane,
                rebin_data=True)
        line_profile_data = np.array(line_profile_data)
        position = line_profile_data[:, 0]*scale_xy
        data = line_profile_data[:, 1]*scale_z
        return(np.array([position, data]))

    def _get_regular_grid_from_unregular_property(
            self,
            x_list,
            y_list,
            z_list,
            upscale=2):
        """
        Interpolate unregularly spaced data points into a
        regularly spaced grid, useful for making data work
        with plotting using imshow.

        Parameters
        ----------
        x_list : list of numbers
            x-positions
        y_list : list of numbers
            y-positions
        z_list : list of numbers
            The property, for example distance between
            atoms, ellipticity or angle between atoms.
        """

        data_list = self._property_position(
            z_list,
            x_position=x_list,
            y_position=y_list)

        interpolate_x_lim = (0, self.image.shape[1])
        interpolate_y_lim = (0, self.image.shape[0])
        new_data = _get_interpolated2d_from_unregular_data(
            data_list,
            new_x_lim=interpolate_x_lim,
            new_y_lim=interpolate_y_lim,
            upscale=upscale)

        return(new_data)

    def _get_property_map(
            self,
            x_list,
            y_list,
            z_list,
            atom_plane_list=None,
            data_scale_z=1.0,
            add_zero_value_sublattice=None,
            upscale_map=2):
        data_scale = self.pixel_size
        if not(add_zero_value_sublattice is None):
            self._add_zero_position_to_data_list_from_atom_list(
                x_list,
                y_list,
                z_list,
                add_zero_value_sublattice.x_position,
                add_zero_value_sublattice.y_position)
        data_map = self._get_regular_grid_from_unregular_property(
            x_list,
            y_list,
            z_list)
        signal = array2signal2d(
                data_map[2], self.pixel_size/upscale_map, rotate_flip=True)
        if atom_plane_list is not None:
            marker_list = _make_atom_planes_marker_list(
                    atom_plane_list, scale=data_scale, add_numbers=False)
            add_marker(signal, marker_list, permanent=True, plot_marker=False)
        return signal

    def _get_property_line_profile(
            self,
            x_list,
            y_list,
            z_list,
            atom_plane,
            data_scale_xy=1.0,
            data_scale_z=1.0,
            invert_line_profile=False,
            add_markers=True,
            interpolate_value=50):
        """
        Project a 2 dimensional property to a plane, and get
        values as a function of distance from this plane.
        The function will attempt to combine the data points from
        the same monolayer, to get the property values as a function
        of each monolayer. The data will be returned as an interpolation
        of these values, since HyperSpy signals currently does not support
        non-linear axes.

        Parameters
        ----------
        x_list, y_list : Numpy 1D array
            x and y positions for z_list property value.
        z_list : Numpy 1D array
            The property value. x_list, y_list and z_list must have
            the same size.
        atom_plane : Atomap AtomPlane object
            The plane the data is projected onto.
        data_scale_xy : number, optional
            For scaling the x_list and y_list values.
        data_scale_z : number, optional
            For scaling the values in the z_list
        invert_line_profile : bool, optional, default False
            If True, will invert the x-axis values
        interpolate_value : int, default 50
            The amount of data points between in monolayer, due to
            HyperSpy signals not supporting non-linear axes.

        Returns
        -------
        HyperSpy signal1D

        Example
        -------
        >>> x = sublattice.x_position
        >>> y = sublattice.y_position
        >>> z = sublattice.ellipticity
        >>> plane = sublattice.atom_plane_list[20]
        >>> s = sublattice._get_property_line_profile(x, y, z, plane)
        >>> s.plot()
        """
        line_profile_data_list = self._property_position_projection(
            interface_plane=atom_plane,
            property_list=z_list,
            x_position=x_list,
            y_position=y_list,
            scale_xy=data_scale_xy,
            scale_z=data_scale_z)
        x_new = np.linspace(
                line_profile_data_list[0, 0],
                line_profile_data_list[0, -1],
                interpolate_value*len(line_profile_data_list[0]))
        y_new = np.interp(
                x_new,
                line_profile_data_list[0],
                line_profile_data_list[1],
                )
        if invert_line_profile:
            x_new *= -1
        data_scale = x_new[1]-x_new[0]
        offset = x_new[0]
        signal = array2signal1d(
                y_new,
                scale=data_scale,
                offset=offset)
        if add_markers:
            if invert_line_profile:
                x_list = line_profile_data_list[0]*-1
            else:
                x_list = line_profile_data_list[0]
            y_list = line_profile_data_list[1]
            marker_list = []
            for x, y in zip(x_list, y_list):
                marker_list.append(Point(x, y))
            add_marker(signal, marker_list, permanent=True, plot_marker=False)
        return signal

    def _get_pixel_separation(self, nearest_neighbors=2, leafsize=100):
        """
        Get the pixel separation by finding the distance between each atom
        and its two closest neighbors. From this distance list the median
        distance is found and divided by 2. This gives the distance used
        by for example atom_finding_refining.get_atom_positions

        Parameters
        ----------
        nearest_neighbor : int, optional, default 2

        Returns
        -------
        pixel_separation, int
        """
        atom_position_list = np.array(
                [self.x_position, self.y_position]).swapaxes(0, 1)
        nearest_neighbor_data = sp.spatial.cKDTree(
                atom_position_list,
                leafsize=leafsize)
        distance_list = []
        for atom in self.atom_list:
            nn_data_list = nearest_neighbor_data.query(
                    atom.get_pixel_position(),
                    nearest_neighbors)
            nn_link_list = []
            # Skipping the first element,
            # since it points to the atom itself
            for nn_link in nn_data_list[1][1:]:
                distance = atom.get_pixel_distance_from_another_atom(
                        self.atom_list[nn_link])
                distance_list.append(distance)
        pixel_separation = np.median(distance_list)/2
        return(pixel_separation)

    def _find_nearest_neighbors(self, nearest_neighbors=9, leafsize=100):
        atom_position_list = np.array(
                [self.x_position, self.y_position]).swapaxes(0, 1)
        nearest_neighbor_data = sp.spatial.cKDTree(
                atom_position_list,
                leafsize=leafsize)
        for atom in self.atom_list:
            nn_data_list = nearest_neighbor_data.query(
                    atom.get_pixel_position(),
                    nearest_neighbors)
            nn_link_list = []
            # Skipping the first element,
            # since it points to the atom itself
            for nn_link in nn_data_list[1][1:]:
                nn_link_list.append(self.atom_list[nn_link])
            atom.nearest_neighbor_list = nn_link_list

    def get_atom_plane_slice_between_two_planes(
            self, atom_plane1, atom_plane2, zone_vector):
        atom_plane_start_index = None
        atom_plane_end_index = None
        for index, temp_atom_plane in enumerate(
                self.atom_planes_by_zone_vector[zone_vector]):
            if temp_atom_plane == atom_plane1:
                atom_plane_start_index = index
            if temp_atom_plane == atom_plane2:
                atom_plane_end_index = index
        if atom_plane_start_index > atom_plane_end_index:
            temp_index = atom_plane_start_index
            atom_plane_start_index = atom_plane_end_index
            atom_plane_end_index = temp_index
        atom_plane_slice = self.atom_planes_by_zone_vector[zone_vector][
                atom_plane_start_index:atom_plane_end_index]
        return(atom_plane_slice)

    def get_atom_list_between_four_atom_planes(
            self,
            par_atom_plane1,
            par_atom_plane2,
            ort_atom_plane1,
            ort_atom_plane2):
        ort_atom_plane_slice = self.get_atom_plane_slice_between_two_planes(
                ort_atom_plane1, ort_atom_plane2, ort_atom_plane1.zone_vector)
        par_atom_plane_slice = self.get_atom_plane_slice_between_two_planes(
                par_atom_plane1, par_atom_plane2, par_atom_plane1.zone_vector)

        par_atom_list = []
        for atom_plane in par_atom_plane_slice:
            par_atom_list.extend(atom_plane.atom_list)
        ort_atom_list = []
        for temp_atom_plane in ort_atom_plane_slice:
            temp_atom_list = []
            for atom in temp_atom_plane.atom_list:
                if atom in par_atom_list:
                    temp_atom_list.append(atom)
            ort_atom_list.extend(temp_atom_list)
        return(ort_atom_list)

    def _make_circular_mask(
            self, centerX, centerY, imageSizeX, imageSizeY, radius):
        y, x = np.ogrid[
                -centerX:imageSizeX-centerX, -centerY:imageSizeY-centerY]
        mask = x*x + y*y <= radius*radius
        return(mask)

    def _find_perpendicular_vector(self, v):
        if v[0] == 0 and v[1] == 0:
            raise ValueError('zero vector')
        return np.cross(v, [1, 0])

    def _sort_atom_planes_by_zone_vector(self):
        for zone_vector in self.zones_axis_average_distances:
            temp_atom_plane_list = []
            for atom_plane in self.atom_plane_list:
                if atom_plane.zone_vector == zone_vector:
                    temp_atom_plane_list.append(atom_plane)
            self.atom_planes_by_zone_vector[zone_vector] = temp_atom_plane_list

        for index, (zone_vector, atom_plane_list) in enumerate(
                self.atom_planes_by_zone_vector.items()):
            length = 100000000
            orthogonal_vector = (
                    length*zone_vector[1], -length*zone_vector[0])

            closest_atom_list = []
            for atom_plane in atom_plane_list:
                closest_atom = 10000000000000000000000000
                for atom in atom_plane.atom_list:
                    dist = atom.pixel_distance_from_point(
                        orthogonal_vector)
                    if dist < closest_atom:
                        closest_atom = dist
                closest_atom_list.append(closest_atom)
            atom_plane_list.sort(
                    key=dict(zip(atom_plane_list, closest_atom_list)).get)

    def _remove_bad_zone_vectors(self):
        zone_vector_delete_list = []
        for zone_vector in self.atom_planes_by_zone_vector:
            atom_planes = self.atom_planes_by_zone_vector[zone_vector]
            counter_atoms = 0
            for atom_plane in atom_planes:
                number_of_atoms = len(atom_plane.atom_list)
                if number_of_atoms == 2:
                    counter_atoms += 1
            ratio = counter_atoms/len(atom_planes)
            if ratio > 0.6:
                atom_planes_delete_list = []
                for atom_plane in atom_planes:
                    for atom in atom_plane.atom_list:
                        atom.in_atomic_plane.remove(atom_plane)
                    atom_planes_delete_list.append(atom_plane)
                for i, v in enumerate(self.zones_axis_average_distances):
                    if v == zone_vector:
                        self.zones_axis_average_distances_names.pop(i)
                zone_vector_delete_list.append(zone_vector)
                self.zones_axis_average_distances.remove(zone_vector)
                for atom_plane in atom_planes_delete_list:
                    self.atom_plane_list.remove(atom_plane)
        for zone_vector in zone_vector_delete_list:
            del self.atom_planes_by_zone_vector[zone_vector]

    def refine_atom_positions_using_2d_gaussian(
            self,
            image_data,
            percent_to_nn=0.40,
            rotation_enabled=True,
            debug=False):
        for atom in self.atom_list:
            atom.refine_position_using_2d_gaussian(
                    image_data,
                    rotation_enabled=rotation_enabled,
                    percent_to_nn=percent_to_nn,
                    debug=debug)

    def refine_atom_positions_using_center_of_mass(
            self, image_data, percent_to_nn=0.25):
        for atom_index, atom in enumerate(self.atom_list):
            atom.refine_position_using_center_of_mass(
                image_data,
                percent_to_nn=percent_to_nn)

    def get_nearest_neighbor_directions(
            self, pixel_scale=True, neighbors=None):
        """
        Get the vector to the nearest neighbors for the atoms
        in the sublattice. Giving information similar to a FFT
        of the image, but for real space.

        Useful for seeing if the peakfinding and symmetry
        finder worked correctly. Potentially useful for
        doing structure fingerprinting.

        Parameters
        ----------
        pixel_scale : bool, optional. Default True
            If True, will return coordinates in pixel scale.
            If False, will return in data scale (pixel_size).
        neighbors : int, optional
            The number of neighbors returned for each atoms.
            If no number is given, will return all the neighbors,
            which is typcially 9 for each atom. As given when
            running the symmetry finder.

        Returns
        -------
        Position : tuple
            (x_position, y_position). Where both are numpy arrays.

        Example
        -------
        >>> x_pos, y_pos = sublattice.get_nearest_neighbor_directions()
        >>> import matplotlib.pyplot as plt
        >>> plt.scatter(x_pos, y_pos)
        With all the keywords
        >>> x_pos, y_pos = sublattice.get_nearest_neighbor_directions(
                pixel_scale=False, neigbors=3)
        """
        if neighbors is None:
            neighbors = 10000

        x_pos_distances = []
        y_pos_distances = []
        for atom in self.atom_list:
            for index, neighbor_atom in enumerate(atom.nearest_neighbor_list):
                if index > neighbors:
                    break
                distance = atom.get_pixel_difference(neighbor_atom)
                if not ((distance[0] == 0) and (distance[1] == 0)):
                    x_pos_distances.append(distance[0])
                    y_pos_distances.append(distance[1])
        if not pixel_scale:
            scale = self.pixel_size
        else:
            scale = 1.
        x_pos_distances = np.array(x_pos_distances)*scale
        y_pos_distances = np.array(y_pos_distances)*scale
        return(x_pos_distances, y_pos_distances)

    def get_nearest_neighbor_directions_all(self):
        """
        Like get_nearest_neighbour_directions(), but considers
        all other atoms (instead of the typical 9) as neighbors
        from each atom.

        This method also does not require atoms to have the
        atom.nearest_neighbor_list parameter populated with
        sublattice._find_nearest_neighbors().

        Without the constraint of looking at only n nearest neighbours,
        blazing fast internal numpy functions can be utilized to
        calculate directions. However, memory usage will grow quadratically
        with the number of atomic columns. E.g.:
        1000 atomic columns will require ~8MB of memory.
        10,000 atomic columns will require ~800MB of memory.
        100,000 atomic columns will throw a MemoryError exception
        on most machines.

        Returns
        -------
        Pixel Position : np.array([x_position, y_position])

        Example
        -------
        >>> x_pos, y_pos = sublattice.get_nearest_neighbor_directions_all()
        >>> import matplotlib.pyplot as plt
        >>> mask = np.sqrt(x_pos**2 + y_pos**2) < 100
        >>> plt.scatter(x_pos[mask], y_pos[mask])
        """

        n_atoms = len(self.atom_list)

        # Calculate the offset matrix
        #
        # Note: The terms 'direction', 'offset' and 'distance vector' are used
        # interchangeably in this method.
        x_array = np.asarray(self.x_position)
        y_array = np.asarray(self.y_position)
        dx = x_array - x_array[..., np.newaxis]
        dy = y_array - y_array[..., np.newaxis]
        offset = np.array([dx,dy])

        # Assert statements here are just to help the reader understand what's
        # going on by keeping track of the shapes of arrays used.
        assert offset.shape == (2, n_atoms, n_atoms)

        # Produce a mask that selects all elements except the diagonal
        # i.e. distance vectors from an atom to itself.
        mask = ~np.diag([True]*n_atoms)
        assert mask.shape == (n_atoms, n_atoms)

        # Remove the diagonal and flatten
        nn = np.array([offset[0][mask], offset[1][mask]])
        assert nn.shape == (2, n_atoms*(n_atoms-1))

        return nn

    def _make_nearest_neighbor_direction_distance_statistics(
            self,
            pixel_separation_factor=7,
            debug_plot=False):
        x_pos_distances = []
        y_pos_distances = []
        for atom in self.atom_list:
            for neighbor_atom in atom.nearest_neighbor_list:
                distance = atom.get_pixel_difference(neighbor_atom)
                if not ((distance[0] == 0) and (distance[1] == 0)):
                    x_pos_distances.append(distance[0])
                    y_pos_distances.append(distance[1])

        bins = (70, 70)
        histogram_range = self._pixel_separation*pixel_separation_factor
        direction_distance_intensity_hist = np.histogram2d(
                x_pos_distances,
                y_pos_distances,
                bins=bins,
                range=[
                    [-histogram_range, histogram_range],
                    [-histogram_range, histogram_range]])
        if debug_plot:
            fig = Figure(figsize=(7, 7))
            FigureCanvas(fig)
            ax = fig.add_subplot(111)

            ax.scatter(x_pos_distances, y_pos_distances)
            ax.set_ylim(-histogram_range, histogram_range)
            ax.set_xlim(-histogram_range, histogram_range)
            fig.savefig(self._tag + "_cat_nn.png")

        hist_scale = direction_distance_intensity_hist[1][1] -\
            direction_distance_intensity_hist[1][0]

        s_direction_distance = hs.signals.Signal2D(
            direction_distance_intensity_hist[0])
        s_direction_distance.axes_manager[0].offset = -bins[0]/2
        s_direction_distance.axes_manager[1].offset = -bins[1]/2
        s_direction_distance.axes_manager[0].scale = hist_scale
        s_direction_distance.axes_manager[1].scale = hist_scale
        clusters = get_atom_positions(
                s_direction_distance, separation=1)
        clusters = np.fliplr(clusters)

        shifted_clusters = []
        for cluster in clusters:
            temp_cluster = (
                    round((cluster[0]-bins[0]/2)*hist_scale, 2),
                    round((cluster[1]-bins[1]/2)*hist_scale, 2))
            shifted_clusters.append(temp_cluster)

        self._shortest_atom_distance = self._find_shortest_vector(
                shifted_clusters)
        shifted_clusters = self._sort_vectors_by_length(shifted_clusters)

        shifted_clusters = self._remove_parallel_vectors(
                shifted_clusters,
                tolerance=self._shortest_atom_distance/3.)

        hr_histogram = np.histogram2d(
                x_pos_distances,
                y_pos_distances,
                bins=(250, 250),
                range=[
                    [-histogram_range, histogram_range],
                    [-histogram_range, histogram_range]])

        new_zone_vector_list = self._refine_zone_vector_positions(
                shifted_clusters,
                hr_histogram,
                distance_percent=0.5)

        self.zones_axis_average_distances = new_zone_vector_list

        for new_zone_vector in new_zone_vector_list:
            self.zones_axis_average_distances_names.append(
                str(new_zone_vector))

    def _refine_zone_vector_positions(
            self,
            zone_vector_list,
            histogram,
            distance_percent=0.5):
        """ Refine zone vector positions using center of mass """
        scale = histogram[1][1] - histogram[1][0]
        offset = histogram[1][0]
        closest_distance = math.hypot(
                zone_vector_list[0][0],
                zone_vector_list[0][1])*distance_percent/scale

        new_zone_vector_list = []
        for zone_vector in zone_vector_list:
            zone_vector_x = (zone_vector[0]-offset)/scale
            zone_vector_y = (zone_vector[1]-offset)/scale
            circular_mask = self._make_circular_mask(
                    zone_vector_x,
                    zone_vector_y,
                    histogram[0].shape[0],
                    histogram[0].shape[1],
                    closest_distance)
            center_of_mass = ndimage.measurements.center_of_mass(
                    circular_mask*histogram[0])

            new_x_pos = float(
                    format(center_of_mass[0]*scale+offset, '.2f'))
            new_y_pos = float(
                    format(center_of_mass[1]*scale+offset, '.2f'))
            new_zone_vector_list.append((new_x_pos, new_y_pos))
        return(new_zone_vector_list)

    def _sort_vectors_by_length(self, old_vector_list):
        vector_list = copy.deepcopy(old_vector_list)
        zone_vector_distance_list = []
        for vector in vector_list:
            distance = math.hypot(vector[0], vector[1])
            zone_vector_distance_list.append(distance)

        vector_list.sort(key=dict(zip(
            vector_list, zone_vector_distance_list)).get)
        return(vector_list)

    def _find_shortest_vector(self, vector_list):
        shortest_atom_distance = 100000000000000000000000000000
        for vector in vector_list:
            distance = math.hypot(vector[0], vector[1])
            if distance < shortest_atom_distance:
                shortest_atom_distance = distance
        return(shortest_atom_distance)

    def _remove_parallel_vectors(self, old_vector_list, tolerance=7):
        vector_list = copy.deepcopy(old_vector_list)
        element_prune_list = []
        for zone_index, zone_vector in enumerate(vector_list):
            opposite_vector = (-1*zone_vector[0], -1*zone_vector[1])
            for temp_index, temp_zone_vector in enumerate(
                    vector_list[zone_index+1:]):
                dist_x = temp_zone_vector[0]-opposite_vector[0]
                dist_y = temp_zone_vector[1]-opposite_vector[1]
                distance = math.hypot(dist_x, dist_y)
                if distance < tolerance:
                    element_prune_list.append(zone_index+temp_index+1)
        element_prune_list = list(set(element_prune_list))
        element_prune_list.sort()
        element_prune_list.reverse()
        for element_prune in element_prune_list:
            del(vector_list[element_prune])
        return(vector_list)

    def _get_atom_plane_list_from_zone_vector(self, zone_vector):
        temp_atom_plane_list = []
        for atom_plane in self.atom_plane_list:
            if atom_plane.zone_vector == zone_vector:
                temp_atom_plane_list.append(atom_plane)
        return(temp_atom_plane_list)

    def _generate_all_atom_plane_list(self):
        for zone_vector in self.zones_axis_average_distances:
            self._find_all_atomic_planes_from_direction(zone_vector)

    def _find_all_atomic_planes_from_direction(self, zone_vector):
        for atom in self.atom_list:
            if not atom.is_in_atomic_plane(zone_vector):
                atom_plane = self._find_atomic_columns_from_atom(
                        atom, zone_vector)
                if not (len(atom_plane) == 1):
                    atom_plane_instance = Atom_Plane(
                            atom_plane, zone_vector, self)
                    for atom in atom_plane:
                        atom.in_atomic_plane.append(atom_plane_instance)
                    self.atom_plane_list.append(atom_plane_instance)

    def _find_atomic_columns_from_atom(
            self, start_atom, zone_vector, atom_range_factor=0.5):
        atom_range = atom_range_factor*self._shortest_atom_distance
        end_of_atom_plane = False
        zone_axis_list1 = [start_atom]
        while not end_of_atom_plane:
            atom = zone_axis_list1[-1]
            atoms_within_distance = []
            for neighbor_atom in atom.nearest_neighbor_list:
                distance = neighbor_atom.pixel_distance_from_point(
                        point=(
                            atom.pixel_x+zone_vector[0],
                            atom.pixel_y+zone_vector[1]))
                if distance < atom_range:
                    atoms_within_distance.append([distance, neighbor_atom])
            if atoms_within_distance:
                atoms_within_distance.sort()
                zone_axis_list1.append(atoms_within_distance[0][1])
            if zone_axis_list1[-1] is atom:
                end_of_atom_plane = True
                atom._end_atom.append(zone_vector)

        zone_vector2 = (-1*zone_vector[0], -1*zone_vector[1])
        start_of_atom_plane = False
        zone_axis_list2 = [start_atom]
        while not start_of_atom_plane:
            atom = zone_axis_list2[-1]
            atoms_within_distance = []
            for neighbor_atom in atom.nearest_neighbor_list:
                distance = neighbor_atom.pixel_distance_from_point(
                        point=(
                            atom.pixel_x+zone_vector2[0],
                            atom.pixel_y+zone_vector2[1]))
                if distance < atom_range:
                    atoms_within_distance.append([distance, neighbor_atom])
            if atoms_within_distance:
                atoms_within_distance.sort()
                zone_axis_list2.append(atoms_within_distance[0][1])
            if zone_axis_list2[-1] is atom:
                start_of_atom_plane = True
                atom._start_atom.append(zone_vector)

        if not (len(zone_axis_list2) == 1):
            zone_axis_list1.extend(zone_axis_list2[1:])
        return(zone_axis_list1)

    def _find_missing_atoms_from_zone_vector(
            self, zone_vector, new_atom_tag=''):
        atom_plane_list = self.atom_planes_by_zone_vector[zone_vector]

        new_atom_list = []
        new_atom_plane_list = []
        for atom_plane in atom_plane_list:
            temp_new_atom_list = []
            for atom_index, atom in enumerate(atom_plane.atom_list[1:]):
                previous_atom = atom_plane.atom_list[atom_index]
                difference_vector = previous_atom.get_pixel_difference(atom)
                new_atom_x = previous_atom.pixel_x -\
                    difference_vector[0]*0.5
                new_atom_y = previous_atom.pixel_y -\
                    difference_vector[1]*0.5
                new_atom = Atom_Position(new_atom_x, new_atom_y)
                new_atom._tag = new_atom_tag
                temp_new_atom_list.append(new_atom)
                new_atom_list.append((new_atom_x, new_atom_y))
            new_atom_plane_list.append(temp_new_atom_list)
        return(new_atom_list)

    def get_atom_planes_on_image(
            self, atom_plane_list, image=None, add_numbers=True, color='red'):
        """
        Get atom_planes signal as lines on the image.

        Parameters
        ----------
        atom_plane_list : list of atom_plane objects
            atom_planes to be plotted on the image contained in
        image : 2D Array, optional
        add_numbers : bool, optional, default True
            If True, will the number of the atom plane at the end of the
            atom plane line. Useful for finding the index of the atom plane.
        color : string, optional, default red
            The color of the lines and text used to show the atom planes.

        Returns
        -------
        HyperSpy signal2D object

        Example
        -------
        >>> zone_vector = sublatticeA.zones_axis_average_distances[0]
        >>> atom_planes = sublatticeA.atom_planes_by_zone_vector[zone_vector]
        >>> s = sublattice.get_atom_plane_on_image(atom_planes)
        >>> s.plot(plot_markers=True)
        """
        if image is None:
            image = self.original_image
        marker_list = _make_atom_planes_marker_list(
                atom_plane_list,
                add_numbers=add_numbers,
                scale=self.pixel_size,
                color=color)
        signal = array2signal2d(image, self.pixel_size)
        add_marker(signal, marker_list, permanent=True, plot_marker=False)
        return signal

    def get_all_atom_planes_by_zone_vector(
            self,
            zone_vector_list=None,
            image=None,
            add_numbers=True,
            color='red'):
        """
        Get a overview of atomic planes for some or all zone vectors.

        Parameters
        ----------
        zone_vector_list : optional
            List of zone vectors for visualizing atomic planes.
            Default is visualizing all the zone vectors.
        image : 2D Array, optional
        add_numbers : bool, optional, default True
            If True, will the number of the atom plane at the end of the
            atom plane line. Useful for finding the index of the atom plane.
        color : string, optional, default red
            The color of the lines and text used to show the atom planes.

        Returns
        -------
        HyperSpy signal2D object if given a single zone vector,
        list of HyperSpy signal2D if given a list (or none) of zone vectors.

        Example
        -------
        Getting a list signals showing the atomic planes for all the
        zone vectors
        >>> s_list = sublattice.get_all_atom_planes_by_zone_vector()
        >>> s_list[1].plot(plot_markers=True)

        Single signal from one zone vector
        >>> zone_vec = sublattice.zones_axis_average_distances[0]
        >>> s = sublattice.get_all_atom_planes_by_zone_vector(zone_vec)
        >>> s.plot(plot_markers=True)

        Several zone vectors
        >>> zone_vec = sublattice.zones_axis_average_distances[0:3]
        >>> s_list = sublattice.get_all_atom_planes_by_zone_vector(zone_vec)
        >>> s_list[1].plot(plot_markers=True)

        Different image
        >>> im = sublattice1.original_image
        >>> s_list = sublattice0.get_all_atom_planes_by_zone_vector(image=im)
        >>> s_list[1].plot(plot_markers=True)
        """
        if image is None:
            image = self.original_image
        if zone_vector_list is None:
            zone_vector_list = self.zones_axis_average_distances
        atom_plane_list = []
        for zone_vector in zone_vector_list:
            atom_plane_list.append(
                    self.atom_planes_by_zone_vector[zone_vector])
        marker_list = _make_multidim_atom_plane_marker_list(
                atom_plane_list, scale=self.pixel_size)
        signal = array2signal2d(image, self.pixel_size)
        signal = hs.stack([signal]*len(zone_vector_list))
        add_marker(signal, marker_list, permanent=True, plot_marker=False)
        signal.metadata.General.title = "Atom planes by zone vector"
        signal_ax0 = signal.axes_manager.signal_axes[0]
        signal_ax1 = signal.axes_manager.signal_axes[1]
        x = signal_ax0.index2value(int(image.shape[0]*0.1))
        y = signal_ax1.index2value(int(image.shape[1]*0.1))
        text_marker_list = _make_zone_vector_text_marker_list(
                zone_vector_list, x=x, y=y)
        add_marker(signal, text_marker_list, permanent=True, plot_marker=False)
        return signal

    def get_atom_list_on_image(
            self,
            atom_list=None,
            image=None,
            color='red',
            add_numbers=False,
            markersize=20):
        """
        Plot atom positions on the image data.

        Parameters
        ----------
        atom_list : list of Atom objects, optional
            Atom positions to plot. If no list is given,
            will use the atom_list.
        image : 2-D numpy array, optional
            Image data for plotting. If none is given, will use
            the original_image.
        color : string, default 'red'
        add_numbers : bool, default False
            Plot the number of the atom beside each atomic
            position in the plot. Useful for locating
            misfitted atoms.
        markersize : number, default 20
            Size of the atom position markers

        Returns
        -------
        HyperSpy 2D-signal
            The atom positions as permanent markers stored in the metadata.

        Examples
        --------
        >>> sublattice = atom_lattice.sublattice_list[0]
        >>> s = sublattice.get_atom_list_on_image()
        >>> s.plot(plot_markers=True)

        Number all the atoms
        >>> sublattice = atom_lattice.sublattice_list[0]
        >>> s = sublattice.get_atom_list_on_image(add_numbers=True)
        >>> s.plot(plot_markers=True)

        Plot a subset of the atom positions
        >>> sublattice = atom_lattice.sublattice_list[0]
        >>> atoms = sublattice.atom_list[0:20]
        >>> s = sublattice.get_atom_list_on_image(atom_list=atoms, add_numbers=True)
        >>> s.plot(plot_markers=True)

        Saving the signal as HyperSpy HDF5 file, which saves the atom
        positions as permanent markers.
        >>> sublattice = atom_lattice.sublattice_list[0]
        >>> s = sublattice.get_atom_list_on_image()
        >>> s.save("sublattice_atom_positions.hdf5")
        """
        if image is None:
            image = self.original_image
        if atom_list is None:
            atom_list = self.atom_list
        marker_list = _make_atom_position_marker_list(
                atom_list,
                scale=self.pixel_size,
                color=color,
                markersize=markersize,
                add_numbers=add_numbers)
        signal = array2signal2d(image, self.pixel_size)
        add_marker(signal, marker_list, permanent=True, plot_marker=False)

        return signal

    def _add_zero_position_to_data_list_from_atom_list(
            self,
            x_list,
            y_list,
            z_list,
            zero_position_x_list,
            zero_position_y_list):
        """
        Add zero value properties to position and property list.
        Useful to visualizing oxygen tilt pattern.

        Parameters
        ----------
        x_list : list of numbers
        y_list : list of numbers
        z_list : list of numbers
        zero_position_x_list : list of numbers
        zero_position_y_list : list of numbers
        """
        x_list.extend(zero_position_x_list)
        y_list.extend(zero_position_y_list)
        z_list.extend(np.zeros_like(zero_position_x_list))

    def get_ellipticity_vector(
            self,
            image=None,
            atom_plane_list=None,
            vector_scale=1.0,
            color='red'):
        """
        Visualize the ellipticity and direction of the atomic columns
        using markers in a HyperSpy signal.

        Parameters
        ----------
        image : 2-D Numpy array, optional
        atom_plane_list : list of AtomPlane instances
        vector_scale : scaling of the vector
        color : string

        Returns
        -------
        HyperSpy 2D-signal with the ellipticity vectors as
        permanent markers

        Examples
        --------
        >>> sublattice0 = atom_lattice.sublattice_list[0]
        >>> s = sublattice0.get_ellipticity_vector(vector_scale=20)
        >>> s.plot(plot_markers=True)
        """
        if image is None:
            image = self.original_image
        elli_list = []
        for atom in self.atom_list:
            elli_rot = atom.get_ellipticity_vector()
            elli_list.append([
                    atom.pixel_x,
                    atom.pixel_y,
                    elli_rot[0]*vector_scale,
                    elli_rot[1]*vector_scale,
                    ])
        signal = array2signal2d(image, self.pixel_size)
        marker_list = _make_arrow_marker_list(
                elli_list,
                scale=self.pixel_size,
                color=color)
        if atom_plane_list is not None:
            marker_list.extend(_make_atom_planes_marker_list(
                    atom_plane_list, scale=self.pixel_size, add_numbers=False))
        add_marker(signal, marker_list, permanent=True, plot_marker=False)
        return signal

    def get_atom_column_amplitude_gaussian2d(
            self,
            image=None,
            percent_to_nn=0.40):
        if image is None:
            image = self.original_image

        percent_distance = percent_to_nn
        for atom in self.atom_list:
            atom.fit_2d_gaussian_with_mask_centre_locked(
                    image,
                    percent_to_nn=percent_distance)

    def get_atom_column_amplitude_max_intensity(
            self,
            image=None,
            percent_to_nn=0.40):
        if image is None:
            image = self.original_image

        percent_distance = percent_to_nn
        for atom in self.atom_list:
            atom.calculate_max_intensity(
                    image,
                    percent_to_nn=percent_distance)

    def get_atom_list_atom_amplitude_gauss2d_range(
            self,
            amplitude_range):
        atom_list = []
        for atom in self.atom_list:
            if atom.amplitude_gaussian > amplitude_range[0]:
                if atom.amplitude_gaussian < amplitude_range[1]:
                    atom_list.append(atom)
        return(atom_list)

    def save_map_from_datalist(
            self,
            data_list,
            data_scale,
            atom_plane=None,
            dtype='float32',
            signal_name="datalist_map.hdf5"):
        """data_list : numpy array, 4D"""
        im = hs.signals.Signal2D(data_list[2])
        x_scale = data_list[0][1][0] - data_list[0][0][0]
        y_scale = data_list[1][0][1] - data_list[1][0][0]
        im.axes_manager[0].scale = x_scale*data_scale
        im.axes_manager[1].scale = y_scale*data_scale
        im.change_dtype('float32')
        if not (atom_plane is None):
            im.metadata.add_node('marker.atom_plane.x')
            im.metadata.add_node('marker.atom_plane.y')
            im.metadata.marker.atom_plane.x =\
                atom_plane.get_x_position_list()
            im.metadata.marker.atom_plane.y =\
                atom_plane.get_y_position_list()
        im.save(signal_name, overwrite=True)

    def _get_distance_and_position_list_between_atom_planes(
            self,
            atom_plane0,
            atom_plane1):
        list_x, list_y, list_z = [], [], []
        for atom in atom_plane0.atom_list:
            pos_x, pos_y = atom_plane1.get_closest_position_to_point(
                    (atom.pixel_x, atom.pixel_y), extend_line=True)
            distance = atom.pixel_distance_from_point(
                    point=(pos_x, pos_y))
            list_x.append((pos_x + atom.pixel_x)*0.5)
            list_y.append((pos_y + atom.pixel_y)*0.5)
            list_z.append(distance)
        data_list = np.array([list_x, list_y, list_z])
        return(data_list)

    def get_ellipticity_line_profile(
            self,
            atom_plane,
            invert_line_profile=False,
            interpolate_value=50):
        signal = self._get_property_line_profile(
            self.x_position,
            self.y_position,
            self.ellipticity,
            atom_plane,
            data_scale_xy=self.pixel_size,
            invert_line_profile=invert_line_profile,
            interpolate_value=interpolate_value)
        return signal

    def get_ellipticity_map(
            self,
            upscale_map=2.0,
            atom_plane_list=None):
        """
        Get a HyperSpy signal showing the magnitude of the ellipticity
        for the sublattice.

        Parameters
        ----------
        upscale_map : number, default 2.0
            Amount of upscaling compared to the original image given
            to Atomap. Note, a high value here can greatly increase
            the memory use for large images.
        atom_plane_list : List of Atomap AtomPlane object, optional
            If a list of AtomPlanes are given, the plane positions
            will be added to the signal as permanent markers. Which
            can be visualized using s.plot(plot_markers=True).
            Useful for showing the location of for example an interface.

        Returns
        -------
        HyperSpy 2D signal

        Examples
        --------
        >>> s_elli = sublattice.get_ellipticity_map()
        >>> s_elli.plot()

        Include an atom plane, which is added to the signal as a marker
        >>> atom_plane = [sublattice.atom_plane_list[10]]
        >>> s_elli = sublattice.get_ellipticity_map(atom_plane_list=atom_plane)
        >>> s_elli.plot(plot_markers=True)
        """
        signal = self._get_property_map(
            self.x_position,
            self.y_position,
            self.ellipticity,
            atom_plane_list=atom_plane_list,
            upscale_map=upscale_map)
        title = 'Sublattice {} ellipticity'.format(self._tag)
        signal.metadata.General.title = title
        return signal

    def get_monolayer_distance_line_profile(
            self,
            zone_vector,
            atom_plane,
            invert_line_profile=False,
            interpolate_value=50):
        data_list = self.get_monolayer_distance_list_from_zone_vector(
                zone_vector)
        signal = self._get_property_line_profile(
                data_list[0],
                data_list[1],
                data_list[2],
                atom_plane,
                data_scale_xy=self.pixel_size,
                data_scale_z=self.pixel_size,
                invert_line_profile=invert_line_profile,
                interpolate_value=interpolate_value)
        return signal

    def get_monolayer_distance_map(
            self,
            zone_vector_list=None,
            atom_plane_list=None,
            upscale_map=2):
        zone_vector_index_list = self._get_zone_vector_index_list(
                zone_vector_list)
        zone_vector_list = []
        signal_list = []
        for zone_index, zone_vector in zone_vector_index_list:
            signal_title = 'Monolayer distance {}'.format(zone_index)
            data_list = self.get_monolayer_distance_list_from_zone_vector(
                    zone_vector)
            signal = self._get_property_map(
                data_list[0],
                data_list[1],
                data_list[2],
                upscale_map=upscale_map)
            signal.metadata.General.Title = signal_title
            signal_list.append(signal)
            zone_vector_list.append(zone_vector)

        if len(signal_list) == 1:
            signal = signal_list[0]
        else:
            signal = hs.stack(signal_list)
        if atom_plane_list is not None:
            marker_list = _make_atom_planes_marker_list(
                    atom_plane_list, scale=data_scale, add_numbers=False)
            add_marker(signal, marker_list, permanent=True, plot_marker=False)
        signal_ax0 = signal.axes_manager.signal_axes[0]
        signal_ax1 = signal.axes_manager.signal_axes[1]
        x = signal_ax0.index2value(int(signal_ax0.high_index*0.1))
        y = signal_ax1.index2value(int(signal_ax1.high_index*0.1))
        text_marker_list = _make_zone_vector_text_marker_list(
                zone_vector_list, x=x, y=y)
        add_marker(signal, text_marker_list, permanent=True, plot_marker=False)
        title = 'Sublattice {} monolayer distance'.format(self._tag)
        signal.metadata.General.title = title
        return signal

    def get_atom_distance_map(
            self,
            zone_vector_list=None,
            atom_plane_list=None,
            data_scale_z=1.0,
            prune_outer_values=False,
            invert_line_profile=False,
            add_zero_value_sublattice=None,
            upscale_map=2):

        zone_vector_index_list = self._get_zone_vector_index_list(
                zone_vector_list)

        signal_list = []
        zone_vector_list = []
        for zone_index, zone_vector in zone_vector_index_list:
            signal_title = 'Atom distance {}'.format(zone_index)
            data_list = self.get_atom_distance_list_from_zone_vector(
                    zone_vector)

            signal = self._get_property_map(
                data_list[0],
                data_list[1],
                data_list[2],
                data_scale_z=data_scale_z,
                add_zero_value_sublattice=add_zero_value_sublattice,
                upscale_map=upscale_map)
            signal.metadata.General.Title = signal_title
            signal_list.append(signal)
            zone_vector_list.append(zone_vector)

        if len(signal_list) == 1:
            signal = signal_list[0]
        else:
            signal = hs.stack(signal_list)
        if atom_plane_list is not None:
            marker_list = _make_atom_planes_marker_list(
                    atom_plane_list, scale=data_scale, add_numbers=False)
            add_marker(signal, marker_list, permanent=True, plot_marker=False)
        signal_ax0 = signal.axes_manager.signal_axes[0]
        signal_ax1 = signal.axes_manager.signal_axes[1]
        x = signal_ax0.index2value(int(signal_ax0.high_index*0.1))
        y = signal_ax1.index2value(int(signal_ax1.high_index*0.1))
        text_marker_list = _make_zone_vector_text_marker_list(
                zone_vector_list, x=x, y=y)
        add_marker(signal, text_marker_list, permanent=True, plot_marker=False)
        title = 'Sublattice {} atom distance'.format(self._tag)
        signal.metadata.General.title = title
        return signal

    def get_atom_distance_difference_line_profile(
            self,
            zone_vector,
            atom_plane,
            invert_line_profile=False,
            interpolate_value=50):
        data_list = self.get_atom_distance_difference_from_zone_vector(
                zone_vector)
        signal = self._get_property_line_profile(
                data_list[0],
                data_list[1],
                data_list[2],
                atom_plane,
                data_scale_xy=self.pixel_size,
                data_scale_z=self.pixel_size,
                invert_line_profile=invert_line_profile,
                interpolate_value=interpolate_value)
        return signal

    def get_atom_distance_difference_map(
            self,
            zone_vector_list=None,
            atom_plane_list=None,
            data_scale_z=1.0,
            prune_outer_values=False,
            invert_line_profile=False,
            add_zero_value_sublattice=None,
            upscale_map=2):
        zone_vector_index_list = self._get_zone_vector_index_list(
                zone_vector_list)
        zone_vector_list = []
        signal_list = []
        for zone_index, zone_vector in zone_vector_index_list:
            data_list = self.get_atom_distance_difference_from_zone_vector(
                    zone_vector)
            if len(data_list[2]) is not 0:
                signal = self._get_property_map(
                    data_list[0],
                    data_list[1],
                    data_list[2],
                    data_scale_z=data_scale_z,
                    add_zero_value_sublattice=add_zero_value_sublattice,
                    upscale_map=upscale_map)
                signal_list.append(signal)
                zone_vector_list.append(zone_vector)

        if len(signal_list) == 1:
            signal = signal_list[0]
        else:
            signal = hs.stack(signal_list)
        if atom_plane_list is not None:
            marker_list = _make_atom_planes_marker_list(
                    atom_plane_list, scale=data_scale, add_numbers=False)
            add_marker(signal, marker_list, permanent=True, plot_marker=False)
        signal_ax0 = signal.axes_manager.signal_axes[0]
        signal_ax1 = signal.axes_manager.signal_axes[1]
        x = signal_ax0.index2value(int(signal_ax0.high_index*0.1))
        y = signal_ax1.index2value(int(signal_ax1.high_index*0.1))
        text_marker_list = _make_zone_vector_text_marker_list(
                zone_vector_list, x=x, y=y)
        add_marker(signal, text_marker_list, permanent=True, plot_marker=False)
        title = 'Sublattice {} atom distance difference'.format(self._tag)
        signal.metadata.General.title = title
        return signal

    def get_atom_model(self):
        model_image = np.zeros(self.image.shape)
        X, Y = np.meshgrid(np.arange(
            model_image.shape[1]), np.arange(model_image.shape[0]))

        g = hs.model.components2D.Gaussian2D(
            centre_x=0.0,
            centre_y=0.0,
            sigma_x=1.0,
            sigma_y=1.0,
            rotation=1.0,
            A=1.0)

        for atom in self.atom_list:
            g.A.value = atom.amplitude_gaussian
            g.centre_x.value = atom.pixel_x
            g.centre_y.value = atom.pixel_y
            g.sigma_x.value = atom.sigma_x
            g.sigma_y.value = atom.sigma_y
            g.rotation.value = atom.rotation
            model_image += g.function(X, Y)

        return(model_image)

    def _get_zone_vector_index_list(self, zone_vector_list):
        if zone_vector_list is None:
            zone_vector_list = self.zones_axis_average_distances

        zone_vector_index_list = []
        for zone_vector in zone_vector_list:
            for index, temp_zone_vector in enumerate(
                    self.zones_axis_average_distances):
                if temp_zone_vector == zone_vector:
                    zone_index = index
                    break
            zone_vector_index_list.append([zone_index, zone_vector])
        return(zone_vector_index_list)

    def _plot_debug_start_end_atoms(self):
        for zone_index, zone_vector in enumerate(
                self.zones_axis_average_distances):
            fig, ax = plt.subplots(figsize=(10, 10))
            cax = ax.imshow(self.image)
            if self._plot_clim:
                cax.set_clim(self._plot_clim[0], self._plot_clim[1])
            for atom_index, atom in enumerate(self.atom_list):
                if zone_vector in atom._start_atom:
                    ax.plot(
                            atom.pixel_x,
                            atom.pixel_y,
                            'o', color='blue')
                    ax.text(
                            atom.pixel_x,
                            atom.pixel_y,
                            str(atom_index))
            for atom_index, atom in enumerate(self.atom_list):
                if zone_vector in atom._end_atom:
                    ax.plot(
                            atom.pixel_x,
                            atom.pixel_y,
                            'o', color='green')
                    ax.text(
                            atom.pixel_x,
                            atom.pixel_y,
                            str(atom_index))
            ax.set_ylim(0, self.image.shape[0])
            ax.set_xlim(0, self.image.shape[1])
            fig.tight_layout()
            fig.savefig(
                    "debug_plot_start_end_atoms_zone" +
                    str(zone_index) + ".jpg")

    def _plot_atom_position_convergence(
            self, figname='atom_position_convergence.jpg'):
        position_absolute_convergence = []
        position_jump_convergence = []
        for atom in self.atom_list:
            dist0 = atom.get_position_convergence(
                    distance_to_first_position=True)
            dist1 = atom.get_position_convergence()
            position_absolute_convergence.append(dist0)
            position_jump_convergence.append(dist1)

        absolute_convergence = np.array(
                position_absolute_convergence).mean(axis=0)
        relative_convergence = np.array(
                position_jump_convergence).mean(axis=0)

        fig, axarr = plt.subplots(2, 1, sharex=True)
        absolute_ax = axarr[0]
        relative_ax = axarr[1]

        absolute_ax.plot(absolute_convergence)
        relative_ax.plot(relative_convergence)

        absolute_ax.set_ylabel("Average distance from start")
        relative_ax.set_ylabel("Average jump pr. iteration")
        relative_ax.set_xlabel("Refinement step")

        fig.tight_layout()
        fig.savefig(self._tag + "_" + figname)

    def get_zone_vector_mean_angle(self, zone_vector):
        """Get the mean angle between the atoms planes with a
        specific zone vector and the horizontal axis. For each
        atom plane the angle between all the atoms, its
        neighbor and horizontal axis is calculated.
        The mean of these angles for all the atom
        planes is returned.
        """
        atom_plane_list = self.atom_planes_by_zone_vector[zone_vector]
        angle_list = []
        for atom_plane in atom_plane_list:
            temp_angle_list = atom_plane.get_angle_to_horizontal_axis()
            angle_list.extend(temp_angle_list)
        mean_angle = np.array(angle_list).mean()
        return(mean_angle)

<<<<<<< HEAD
    def construct_zone_axes(self, debug_plot=False, zone_axis_para_list=False):
        construct_zone_axes_from_sublattice(
                self,
                debug_plot=debug_plot,
                zone_axis_para_list=zone_axis_para_list)
=======
    def get_fingerprint(self, pixel_radius=100):
        """
        Produce a distance-fingerprint of the sublattice.

        Example
        -------
        >>> fp = sublattice.get_fingerprint()
        >>> import matplotlib.pyplot as plt
        >>> plt.plot(fp, marker='o')
        """

        n_atoms = len(self.atom_list)

        # Get distance vectors to all neighbouring atoms from each atom
        x_pos, y_pos = self.get_nearest_neighbor_directions_all()

        # Assert statements here are just to help the reader understand the
        # algorithm by keeping track of the shapes of arrays used.
        assert x_pos.shape == y_pos.shape == (n_atoms*(n_atoms-1),)

        # Produce a mask that only select vectors that are shorter than radius
        mask = (x_pos**2 + y_pos**2) < pixel_radius**2
        assert mask.shape == (n_atoms*(n_atoms-1),)
        n_atoms_closer_than_radius = mask.sum()

        # Apply mask to get nearest neighbours
        nn = np.array([x_pos[mask], y_pos[mask]])
        assert nn.shape == (2, n_atoms_closer_than_radius,)

        # Apply the fingerprinter
        fingerprinter = Fingerprinter()
        fingerprinter.fit(nn.T)

        return fingerprinter.fingerprint_
>>>>>>> f2bf9de6
<|MERGE_RESOLUTION|>--- conflicted
+++ resolved
@@ -1690,13 +1690,12 @@
         mean_angle = np.array(angle_list).mean()
         return(mean_angle)
 
-<<<<<<< HEAD
     def construct_zone_axes(self, debug_plot=False, zone_axis_para_list=False):
         construct_zone_axes_from_sublattice(
                 self,
                 debug_plot=debug_plot,
                 zone_axis_para_list=zone_axis_para_list)
-=======
+
     def get_fingerprint(self, pixel_radius=100):
         """
         Produce a distance-fingerprint of the sublattice.
@@ -1730,5 +1729,4 @@
         fingerprinter = Fingerprinter()
         fingerprinter.fit(nn.T)
 
-        return fingerprinter.fingerprint_
->>>>>>> f2bf9de6
+        return fingerprinter.fingerprint_